--- conflicted
+++ resolved
@@ -167,12 +167,9 @@
 ```
 where `${CUDA}` should be replaced by the specific CUDA version (`none` (CPU version), `"-cu92"`, `"-cu101"`, `"-cu102"`, `"-cu110"`). The following table shows the concrete command lines. For CUDA 11.1 users, please refer to `Installation via source code`.
 
-<<<<<<< HEAD
 ### Installation via pip
 For installation via pip, currently we only support CUDA versions up to 11.0. For CUDA 11.1, please use the source code
 to install(see the next part).
-=======
->>>>>>> 01b39b4b
 
 | Platform  | Command                       |
 | --------- | ----------------------------- |
