--- conflicted
+++ resolved
@@ -47,11 +47,7 @@
 # train_30 = examples[:30]
 # train_3k = examples[:3000]
 train_1w = examples[:10000]
-<<<<<<< HEAD
 train_3w = examples[:30000]
-=======
-# train_3w = examples[:30000]
->>>>>>> 0fbce552
 # train_9w = examples[:90000]
 val = examples[-6000:-3000]
 test = examples[-3000:]
