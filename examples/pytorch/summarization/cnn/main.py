import os
import datetime
import copy
import torch
import time
import torch.backends.cudnn as cudnn
import numpy as np

os.environ["CUDA_VISIBLE_DEVICES"] = "0"

from .dataset import CNNDataset
from .model_g2s import Graph2seq
from graph4nlp.pytorch.modules.graph_construction import *
from graph4nlp.pytorch.modules.utils.vocab_utils import VocabModel
from graph4nlp.pytorch.modules.utils.padding_utils import pad_2d_vals_no_size
from graph4nlp.pytorch.modules.utils.generic_utils import grid, to_cuda, EarlyStopping
from torch.optim.lr_scheduler import ReduceLROnPlateau
<<<<<<< HEAD

import torch.nn as nn
=======
>>>>>>> 0fbce552

from torch.utils.data import DataLoader
import torch.optim as optim
# from .config_g2s import get_args
from .utils import get_log, wordid2str
from graph4nlp.pytorch.modules.evaluation.rouge import ROUGE
from graph4nlp.pytorch.data.data import from_batch, GraphData
from graph4nlp.pytorch.modules.utils.padding_utils import pad_2d_vals_no_size
from graph4nlp.pytorch.modules.utils.vocab_utils import Vocab
from graph4nlp.pytorch.modules.utils.logger import Logger
from graph4nlp.pytorch.modules.utils.config_utils import update_values, get_yaml_config
from graph4nlp.pytorch.modules.config import get_basic_args
<<<<<<< HEAD
from graph4nlp.pytorch.modules.graph_construction.embedding_construction import WordEmbedding
from graph4nlp.pytorch.models.graph2seq import Graph2Seq
from graph4nlp.pytorch.modules.utils import constants as Constants
from graph4nlp.pytorch.modules.utils.copy_utils import prepare_ext_vocab
from graph4nlp.pytorch.models.graph2seq_loss import Graph2SeqLoss
=======
from graph4nlp.pytorch.modules.evaluation import BLEU
from graph4nlp.pytorch.models.graph2seq import Graph2Seq
from graph4nlp.pytorch.modules.utils import constants as Constants
from graph4nlp.pytorch.modules.utils.copy_utils import prepare_ext_vocab
>>>>>>> 0fbce552

def all_to_cuda(data, device=None):
    if isinstance(data, torch.Tensor):
        data = to_cuda(data, device)
    elif isinstance(data, (list, dict)):
        keys = range(len(data)) if isinstance(data, list) else data.keys()
        for k in keys:
            if isinstance(data[k], torch.Tensor):
                data[k] = to_cuda(data[k], device)

    return data

<<<<<<< HEAD

class SumModel(nn.Module):
    def __init__(self, vocab, config):
        super(SumModel, self).__init__()
        self.config = config
        self.vocab = vocab
        self.use_coverage = self.config['decoder_args']['rnn_decoder_share']['use_coverage']

        # build Graph2Seq model
        self.g2s = Graph2Seq.from_args(config, self.vocab)

        if 'w2v' in self.g2s.graph_topology.embedding_layer.word_emb_layers:
            self.word_emb = self.g2s.graph_topology.embedding_layer.word_emb_layers['w2v'].word_emb_layer
        else:
            self.word_emb = WordEmbedding(
                self.vocab.in_word_vocab.embeddings.shape[0],
                self.vocab.in_word_vocab.embeddings.shape[1],
                pretrained_word_emb=self.vocab.in_word_vocab.embeddings,
                fix_emb=config['graph_construction_args']['node_embedding']['fix_word_emb']).word_emb_layer

        self.g2s.seq_decoder.tgt_emb = self.word_emb

        self.loss_calc = Graph2SeqLoss(ignore_index=self.vocab.out_word_vocab.PAD,
                                       use_coverage=self.use_coverage, coverage_weight=config['coverage_loss_ratio'])

    def forward(self, data, oov_dict=None, require_loss=True):
        if require_loss:
            prob, enc_attn_weights, coverage_vectors = self.g2s(data['graph_data'],
                                                                oov_dict=oov_dict,
                                                                tgt_seq=data['tgt_seq'])

            tgt = data['tgt_seq']
            min_length = min(prob.shape[1], tgt.shape[1])
            prob = prob[:, :min_length, :]
            tgt = tgt[:, :min_length]
            loss = self.loss_calc(prob, label=tgt, enc_attn_weights=enc_attn_weights, coverage_vectors=coverage_vectors)
            return prob, loss * min_length / 2
        else:
            prob, enc_attn_weights, coverage_vectors = self.g2s(data['graph_data'],
                                                                oov_dict=oov_dict)
            return prob


class ModelHandler:
    def __init__(self, config):
        super(ModelHandler, self).__init__()
        self.config = config
        self.use_copy = self.config['decoder_args']['rnn_decoder_share']['use_copy']
        self.use_coverage = self.config['decoder_args']['rnn_decoder_share']['use_coverage']
        self.logger = Logger(config['out_dir'], config={k:v for k, v in config.items() if k != 'device'}, overwrite=True)
        self.logger.write(config['out_dir'])
=======
class CNN:
    def __init__(self, opt):
        super(CNN, self).__init__()
        self.opt = opt
        self._build_device(self.opt)
        self._build_logger(self.opt.log_file)
>>>>>>> 0fbce552
        self._build_dataloader()
        self._build_model()
        self._build_optimizer()
        self._build_evaluation()

    def _build_dataloader(self):
        if self.config['graph_construction_args']["graph_construction_share"]["graph_type"] == "dependency":
            topology_builder = DependencyBasedGraphConstruction
            graph_type = 'static'
            dynamic_init_topology_builder = None
        elif self.config['graph_construction_args']["graph_construction_share"]["graph_type"] == "constituency":
            topology_builder = ConstituencyBasedGraphConstruction
            graph_type = 'static'
            dynamic_init_topology_builder = None
        elif self.config['graph_construction_args']["graph_construction_share"]["graph_type"] == "ie":
            topology_builder = IEBasedGraphConstruction
            graph_type = 'static'
            dynamic_init_topology_builder = None
        elif self.config['graph_construction_args']["graph_construction_share"]["graph_type"] == "triples":
            topology_builder = None
            graph_type = 'static'
            dynamic_init_topology_builder = None
        elif self.config['graph_construction_args']["graph_construction_share"]["graph_type"] == "node_emb":
            topology_builder = NodeEmbeddingBasedGraphConstruction
            graph_type = 'dynamic'
            dynamic_init_topology_builder = None
        elif self.config['graph_construction_args']["graph_construction_share"]["graph_type"] == "node_emb_refined":
            topology_builder = NodeEmbeddingBasedRefinedGraphConstruction
            graph_type = 'dynamic'
            dynamic_init_graph_type = self.config['graph_construction_args'].graph_construction_private.dynamic_init_graph_type
            if dynamic_init_graph_type is None or dynamic_init_graph_type == 'line':
                dynamic_init_topology_builder = None
            elif dynamic_init_graph_type == 'dependency':
                dynamic_init_topology_builder = DependencyBasedGraphConstruction
            elif dynamic_init_graph_type == 'constituency':
                dynamic_init_topology_builder = ConstituencyBasedGraphConstruction
            else:
                raise RuntimeError('Define your own dynamic_init_topology_builder')
        else:
            raise NotImplementedError("Define your topology builder.")

        dataset = CNNDataset(root_dir=self.config['graph_construction_args']['graph_construction_share']['root_dir'],
                             pretrained_word_emb_file=self.config['pre_word_emb_file'],
                             merge_strategy=self.config['graph_construction_args']['graph_construction_private'][
                                 'merge_strategy'],
                             edge_strategy=self.config['graph_construction_args']["graph_construction_private"][
                                 'edge_strategy'],
                             max_word_vocab_size=self.config['top_word_vocab'],
                             min_word_vocab_freq=self.config['min_word_freq'],
                             word_emb_size=self.config['word_emb_size'],
                             share_vocab=self.config['share_vocab'],
                             lower_case=self.config['vocab_lower_case'],
                             seed=self.config['seed'],
                             graph_type=graph_type,
                             topology_builder=topology_builder,
                             topology_subdir=self.config['graph_construction_args']['graph_construction_share'][
                                 'topology_subdir'],
                             dynamic_graph_type=self.config['graph_construction_args']['graph_construction_share'][
                                 'graph_type'],
                             dynamic_init_topology_builder=dynamic_init_topology_builder,
                             dynamic_init_topology_aux_args={'dummy_param': 0},
                             thread_number=35,
                             port=9000,
                             timeout=15000,
                             tokenizer=None
                             )

        dataset.train = dataset.train[:self.config['n_samples']]
        dataset.val = dataset.val[:self.config['n_samples']]
        dataset.test = dataset.test[:self.config['n_samples']]

        self.train_dataloader = DataLoader(dataset.train, batch_size=self.config['batch_size'], shuffle=True,
                                           num_workers=self.config['num_workers'],
                                           collate_fn=dataset.collate_fn)
        self.val_dataloader = DataLoader(dataset.val, batch_size=self.config['batch_size'], shuffle=False,
                                          num_workers=self.config['num_workers'],
                                          collate_fn=dataset.collate_fn)
        self.test_dataloader = DataLoader(dataset.test, batch_size=self.config['batch_size'], shuffle=False,
                                          num_workers=self.config['num_workers'],
                                          collate_fn=dataset.collate_fn)
        self.vocab = dataset.vocab_model
        self.num_train = len(dataset.train)
        self.num_val = len(dataset.val)
        self.num_test = len(dataset.test)
        print('Train size: {}, Val size: {}, Test size: {}'
            .format(self.num_train, self.num_val, self.num_test))
        self.logger.write('Train size: {}, Val size: {}, Test size: {}'
            .format(self.num_train, self.num_val, self.num_test))

    def _build_model(self):
        # self.model = Graph2Seq.from_args(self.config, self.vocab, self.config['device'])
        self.model = SumModel(self.vocab, self.config).to(self.config['device'])
        self.logger.write(str(self.model))

    def _build_optimizer(self):
        parameters = [p for p in self.model.parameters() if p.requires_grad]
        self.optimizer = optim.Adam(parameters, lr=self.config['lr'])
        self.stopper = EarlyStopping(os.path.join(self.config['out_dir'], Constants._SAVED_WEIGHTS_FILE), patience=self.config['patience'])
        self.scheduler = ReduceLROnPlateau(self.optimizer, mode='max', factor=self.config['lr_reduce_factor'], \
            patience=self.config['lr_patience'], verbose=True)

    def _build_evaluation(self):
        self.metrics = {'ROUGE': ROUGE()}

    def train(self):
        dur = []
        for epoch in range(self.config['epochs']):
            self.model.train()
            train_loss = []
            t0 = time.time()

            for i, data in enumerate(self.train_dataloader):
                data = all_to_cuda(data, self.config['device'])
                to_cuda(data['graph_data'], self.config['device'])

                oov_dict = None
                if self.use_copy:
                    oov_dict, tgt = prepare_ext_vocab(data['graph_data'],
                                                      self.vocab,
                                                      gt_str=data['output_str'],
                                                      device=self.config['device'])
                    data['tgt_seq'] = tgt

                logits, loss = self.model(data, oov_dict=oov_dict, require_loss=True)
                self.optimizer.zero_grad()
                loss.backward()
                if self.config.get('grad_clipping', None) not in (None, 0):
                    # Clip gradients
                    parameters = [p for p in self.model.parameters() if p.requires_grad]

                    torch.nn.utils.clip_grad_norm_(parameters, self.config['grad_clipping'])

                self.optimizer.step()
                train_loss.append(loss.item())
                print('Epoch = {}, Step = {}, Loss = {:.3f}'.format(epoch, i, loss.item()))

                dur.append(time.time() - t0)

            val_scores = self.evaluate(self.val_dataloader)
            self.scheduler.step(val_scores[self.config['early_stop_metric']])
            format_str = 'Epoch: [{} / {}] | Time: {:.2f}s | Loss: {:.4f} | Val scores:'.format(epoch + 1, self.config['epochs'], np.mean(dur), np.mean(train_loss))
            format_str += self.metric_to_str(val_scores)
            print(format_str)
            self.logger.write(format_str)

            if self.stopper.step(val_scores[self.config['early_stop_metric']], self.model):
                break

        return self.stopper.best_score

<<<<<<< HEAD
=======
class ModelHandler:
    def __init__(self, config):
        super(ModelHandler, self).__init__()
        self.config = config
        self.use_copy = self.config['decoder_args']['rnn_decoder_share']['use_copy']
        self.use_coverage = self.config['decoder_args']['rnn_decoder_share']['use_coverage']
        self.logger = Logger(config['out_dir'], config={k:v for k, v in config.items() if k != 'device'}, overwrite=True)
        self.logger.write(config['out_dir'])
        self._build_dataloader()
        self._build_model()
        self._build_optimizer()
        self._build_evaluation()

    def _build_dataloader(self):
        if self.config['graph_construction_args']["graph_construction_share"]["graph_type"] == "dependency":
            topology_builder = DependencyBasedGraphConstruction
            graph_type = 'static'
            dynamic_init_topology_builder = None
        elif self.config['graph_construction_args']["graph_construction_share"]["graph_type"] == "constituency":
            topology_builder = ConstituencyBasedGraphConstruction
            graph_type = 'static'
            dynamic_init_topology_builder = None
        elif self.config['graph_construction_args']["graph_construction_share"]["graph_type"] == "triples":
            topology_builder = None
            graph_type = 'static'
            dynamic_init_topology_builder = None
        elif self.config['graph_construction_args']["graph_construction_share"]["graph_type"] == "node_emb":
            topology_builder = NodeEmbeddingBasedGraphConstruction
            graph_type = 'dynamic'
            dynamic_init_topology_builder = None
        elif self.config['graph_construction_args']["graph_construction_share"]["graph_type"] == "node_emb_refined":
            topology_builder = NodeEmbeddingBasedRefinedGraphConstruction
            graph_type = 'dynamic'
            dynamic_init_graph_type = self.config['graph_construction_args'].graph_construction_private.dynamic_init_graph_type
            if dynamic_init_graph_type is None or dynamic_init_graph_type == 'line':
                dynamic_init_topology_builder = None
            elif dynamic_init_graph_type == 'dependency':
                dynamic_init_topology_builder = DependencyBasedGraphConstruction
            elif dynamic_init_graph_type == 'constituency':
                dynamic_init_topology_builder = ConstituencyBasedGraphConstruction
            else:
                raise RuntimeError('Define your own dynamic_init_topology_builder')
        else:
            raise NotImplementedError("Define your topology builder.")

        dataset = CNNDataset(root_dir=self.config['graph_construction_args']['graph_construction_share']['root_dir'],
                             pretrained_word_emb_file=self.config['pre_word_emb_file'],
                             merge_strategy=self.config['graph_construction_args']['graph_construction_private'][
                                 'merge_strategy'],
                             edge_strategy=self.config['graph_construction_args']["graph_construction_private"][
                                 'edge_strategy'],
                             max_word_vocab_size=self.config['top_word_vocab'],
                             min_word_vocab_freq=self.config['min_word_freq'],
                             word_emb_size=self.config['word_emb_size'],
                             share_vocab=self.config['share_vocab'],
                             lower_case=self.config['vocab_lower_case'],
                             seed=self.config['seed'],
                             graph_type=graph_type,
                             topology_builder=topology_builder,
                             topology_subdir=self.config['graph_construction_args']['graph_construction_share'][
                                 'topology_subdir'],
                             dynamic_graph_type=self.config['graph_construction_args']['graph_construction_share'][
                                 'graph_type'],
                             dynamic_init_topology_builder=dynamic_init_topology_builder,
                             dynamic_init_topology_aux_args={'dummy_param': 0},
                             thread_number=35,
                             port=9000,
                             timeout=15000,
                             tokenizer=None
                             )

        dataset.train = dataset.train[:self.config['n_samples']]
        dataset.val = dataset.val[:self.config['n_samples']]
        dataset.test = dataset.test[:self.config['n_samples']]

        self.train_dataloader = DataLoader(dataset.train, batch_size=self.config['batch_size'], shuffle=True,
                                           num_workers=self.config['num_workers'],
                                           collate_fn=dataset.collate_fn)
        self.val_dataloader = DataLoader(dataset.val, batch_size=self.config['batch_size'], shuffle=False,
                                          num_workers=self.config['num_workers'],
                                          collate_fn=dataset.collate_fn)
        self.test_dataloader = DataLoader(dataset.test, batch_size=self.config['batch_size'], shuffle=False,
                                          num_workers=self.config['num_workers'],
                                          collate_fn=dataset.collate_fn)
        self.vocab = dataset.vocab_model
        self.num_train = len(dataset.train)
        self.num_val = len(dataset.val)
        self.num_test = len(dataset.test)
        print('Train size: {}, Val size: {}, Test size: {}'
            .format(self.num_train, self.num_val, self.num_test))
        self.logger.write('Train size: {}, Val size: {}, Test size: {}'
            .format(self.num_train, self.num_val, self.num_test))

    def _build_model(self):
        self.model = Graph2Seq.from_args(self.config, self.vocab, self.config['device'])
        self.logger.write(str(self.model))

    def _build_optimizer(self):
        parameters = [p for p in self.model.parameters() if p.requires_grad]
        self.optimizer = optim.Adam(parameters, lr=self.config['lr'])
        self.stopper = EarlyStopping(os.path.join(self.config['out_dir'], Constants._SAVED_WEIGHTS_FILE), patience=self.config['patience'])
        self.scheduler = ReduceLROnPlateau(self.optimizer, mode='max', factor=self.config['lr_reduce_factor'], \
            patience=self.config['lr_patience'], verbose=True)

    def _build_evaluation(self):
        # self.metrics = {'BLEU': BLEU(n_grams=[1, 2, 3, 4]),
        #                 'METEOR': METEOR(),
        #                 'ROUGE': ROUGE()}
        self.metrics = {'BLEU': BLEU(n_grams=[1, 2, 3, 4])}

    def train(self):
        dur = []
        for epoch in range(self.config['epochs']):
            # val_scores = self.evaluate(self.val_dataloader)
            self.model.train()
            train_loss = []
            t0 = time.time()

            for i, data in enumerate(self.train_dataloader):
                data = all_to_cuda(data, self.config['device'])
                to_cuda(data['graph_data'], self.config['device'])

                oov_dict = None
                if self.use_copy:
                    oov_dict, tgt = prepare_ext_vocab(data['graph_data'],
                                                      self.vocab,
                                                      gt_str=data['output_str'],
                                                      device=self.config['device'])
                    data['tgt_seq'] = tgt

                logits, loss = self.model(data, oov_dict=oov_dict, require_loss=True)
                self.optimizer.zero_grad()
                loss.backward()
                if self.config.get('grad_clipping', None) not in (None, 0):
                    # Clip gradients
                    parameters = [p for p in self.model.parameters() if p.requires_grad]

                    torch.nn.utils.clip_grad_norm_(parameters, self.config['grad_clipping'])

                self.optimizer.step()
                train_loss.append(loss.item())
                print('Epoch = {}, Step = {}, Loss = {:.3f}'.format(epoch, i, loss.item()))

                dur.append(time.time() - t0)

            val_scores = self.evaluate(self.val_dataloader)
            self.scheduler.step(val_scores[self.config['early_stop_metric']])
            format_str = 'Epoch: [{} / {}] | Time: {:.2f}s | Loss: {:.4f} | Val scores:'.format(epoch + 1, self.config['epochs'], np.mean(dur), np.mean(train_loss))
            format_str += self.metric_to_str(val_scores)
            print(format_str)
            self.logger.write(format_str)

            if self.stopper.step(val_scores[self.config['early_stop_metric']], self.model):
                break

        return self.stopper.best_score

>>>>>>> 0fbce552
    def evaluate(self, dataloader, write2file=False, part='dev'):
        self.model.eval()
        with torch.no_grad():
            pred_collect = []
            gt_collect = []
            for i, data in enumerate(dataloader):
                data = all_to_cuda(data, self.config['device'])
                to_cuda(data['graph_data'], self.config['device'])

                if self.use_copy:
                    oov_dict, tgt = prepare_ext_vocab(data['graph_data'],
                                                      self.vocab,
                                                      gt_str=data['output_str'],
                                                      device=self.config['device'])
                    data['tgt_text'] = tgt
                    ref_dict = oov_dict
                else:
                    oov_dict = None
                    ref_dict = self.vocab.out_word_vocab

                prob = self.model(data, oov_dict=oov_dict, require_loss=False)
                pred = prob.argmax(dim=-1)

                pred_str = wordid2str(pred.detach().cpu(), ref_dict)
                pred_collect.extend(pred_str)
                gt_collect.extend(data['output_str'])

            if write2file == True:
<<<<<<< HEAD
                with open('{}/{}_pred.txt'.format(self.config['out_dir'], self.config['out_dir'].split('/')[-1]), 'w+') as f:
                    for line in pred_collect:
                        f.write(line + '\n')

                with open('{}/{}_gt.txt'.format(self.config['out_dir'], self.config['out_dir'].split('/')[-1]), 'w+') as f:
                    for line in gt_collect:
                        f.write(line + '\n')

            scores = self.evaluate_predictions(gt_collect, pred_collect)

            return scores

    def translate(self, dataloader, write2file=True):
=======
                with open('{}/{}_ent_pred.txt'.format(self.config['out_dir'], self.config['out_dir'].split('/')[-1]), 'w+') as f:
                    for line in pred_collect:
                        f.write(line + '\n')

                pred_file = open('{}/{}_pred.txt'.format(self.config['out_dir'], self.config['out_dir'].split('/')[-1]), 'w+')

            rplc_list = [x.rplc_dict for x in dataloader.dataset]
            assert len(rplc_list) == len(pred_collect)
            rplc_pred_collect = []
            for line, rplc_dict in zip(pred_collect, rplc_list):
                for k, v in rplc_dict.items():
                    k = k.lower()
                    v = v.lower()
                    line = line.replace(k, v)
                rplc_pred_collect.append(line)
                if write2file == True:
                    pred_file.write(line + '\n')

            hyps = relexicalise(rplc_pred_collect, self.config['dataset'], part=part, lowercased=True)

            all_ref_lists = []
            root_dir = 'examples/pytorch/rdf2text/data/{}'.format(self.config['dataset'])
            for i in range(5):
                all_ref_lists.append(open('{}/raw/{}-all-notdelex-reference{}.lex'.format(root_dir, part, i)).readlines())

            all_refs = []
            for i in range(len(all_ref_lists[0])):
                one_refs = []
                for j in range(5):
                    if all_ref_lists[j][i] != '\n':
                        one_refs.append(all_ref_lists[j][i])
                all_refs.append(one_refs)

            scores = self.evaluate_predictions(all_refs, hyps)
            if write2file == True:
                print('BLEU1 = {}, BLEU2 = {}, BLEU3 = {}, BLEU4 = {}'.format(scores['BLEU_1'],
                                                                               scores['BLEU_2'],
                                                                               scores['BLEU_3'],
                                                                               scores['BLEU_4']))

            return scores

    def translate(self, dataloader):
>>>>>>> 0fbce552
        self.model.eval()
        with torch.no_grad():
            pred_collect = []
            gt_collect = []
            for i, data in enumerate(dataloader):
                print(i)
                data = all_to_cuda(data, self.config['device'])
<<<<<<< HEAD
                data["graph_data"] = data["graph_data"].to(self.config["device"])

=======
>>>>>>> 0fbce552
                if self.use_copy:
                    oov_dict = prepare_ext_vocab(data['graph_data'], self.vocab, device=self.config['device'])
                    ref_dict = oov_dict
                else:
                    oov_dict = None
                    ref_dict = self.vocab.out_word_vocab

<<<<<<< HEAD
                prob = self.model.g2s.encoder_decoder_beam_search(data['graph_data'],
=======
                batch_gd = self.model.encode_init_node_feature(data)
                prob = self.model.g2s.encoder_decoder_beam_search(batch_gd,
                                                                  data['graph_data'],
                                                                  data['gmp_seq'],
                                                                  data['gmp_jump'],
>>>>>>> 0fbce552
                                                                  self.config['beam_size'],
                                                                  topk=1,
                                                                  oov_dict=oov_dict)

                pred_ids = torch.zeros(len(prob), self.config['decoder_args']['rnn_decoder_private']['max_decoder_step']).fill_(ref_dict.EOS).to(self.config['device']).int()
                for i, item in enumerate(prob):
                    item = item[0]
                    seq = [j.view(1, 1) for j in item]
                    seq = torch.cat(seq, dim=1)
                    pred_ids[i, :seq.shape[1]] = seq

                pred_str = wordid2str(pred_ids.detach().cpu(), ref_dict)

                pred_collect.extend(pred_str)
                gt_collect.extend(data['output_str'])

<<<<<<< HEAD

            if write2file == True:
                with open('{}/{}_bs{}_pred.txt'.format(self.config['out_dir'],
                                                       self.config['out_dir'].split('/')[-1],
                                                       self.config['beam_size']
                                                       ), 'w+') as f:
                    for line in pred_collect:
                        f.write(line + '\n')

                with open('{}/{}_bs{}_gt.txt'.format(self.config['out_dir'],
                                                     self.config['out_dir'].split('/')[-1],
                                                     self.config['beam_size']
                                                     ), 'w+') as f:
                    for line in gt_collect:
                        f.write(line + '\n')

            scores = self.evaluate_predictions(gt_collect, pred_collect)
=======
            # scores = self.evaluate_predictions(gt_collect, pred_collect)

            with open('{}/{}_ent_pred.txt'.format(self.config['out_dir'], self.config['out_dir'].split('/')[-1]), 'w+') as f:
                for line in pred_collect:
                    f.write(line + '\n')

            rplc_list = [x.rplc_dict for x in dataloader.dataset]
            assert len(rplc_list) == len(pred_collect)
            rplc_pred_collect = []
            with open('{}/{}_pred.txt'.format(self.config['out_dir'], self.config['out_dir'].split('/')[-1]), 'w+') as f:
                for line, rplc_dict in zip(pred_collect, rplc_list):
                    for k, v in rplc_dict.items():
                        k = k.lower()
                        v = v.lower()
                        line = line.replace(k, v)
                    f.write(line + '\n')
                    rplc_pred_collect.append(line)

            hyps = relexicalise(rplc_pred_collect, self.config['dataset'], part='test', lowercased=True)

            all_ref_lists = []

            root_dir = 'examples/pytorch/rdf2text/data/{}'.format(self.config['dataset'])

            for i in range(5):
                all_ref_lists.append(open('{}/raw/test-all-notdelex-reference{}.lex'.format(root_dir, i)).readlines())

            all_refs = []
            for i in range(len(all_ref_lists[0])):
                one_refs = []
                for j in range(5):
                    if all_ref_lists[j][i] != '\n':
                        one_refs.append(all_ref_lists[j][i])
                all_refs.append(one_refs)

            scores = self.evaluate_predictions(all_refs, hyps)
>>>>>>> 0fbce552

            return scores

    def test(self):
        # restored best saved model
        self.stopper.load_checkpoint(self.model)

        t0 = time.time()
        scores = self.translate(self.test_dataloader)
        dur = time.time() - t0
        format_str = 'Test examples: {} | Time: {:.2f}s |  Test scores:'.format(self.num_test, dur)
        format_str += self.metric_to_str(scores)
        print(format_str)
        self.logger.write(format_str)

        return scores

    def evaluate_predictions(self, ground_truth, predict):
        output = {}
        for name, scorer in self.metrics.items():
            score = scorer.calculate_scores(ground_truth=ground_truth, predict=predict)
            if name.upper() == 'BLEU':
                for i in range(len(score[0])):
                    output['BLEU_{}'.format(i + 1)] = score[0][i]
            else:
                output[name] = score[0]

        return output

    def metric_to_str(self, metrics):
        format_str = ''
        for k in metrics:
            format_str += ' {} = {:0.5f},'.format(k.upper(), metrics[k])

        return format_str[:-1]

<<<<<<< HEAD
import argparse
def get_args():
    parser = argparse.ArgumentParser()
    parser.add_argument('-task_config', '--task_config', required=True, type=str, help='path to the config file')
    parser.add_argument('-g2s_config', '--g2s_config', required=True, type=str, help='path to the config file')
    parser.add_argument('--grid_search', action='store_true', help='flag: grid search')
    args = vars(parser.parse_args())

    return args

=======
>>>>>>> 0fbce552
def print_config(config):
    print('**************** MODEL CONFIGURATION ****************')
    for key in sorted(config.keys()):
        val = config[key]
        keystr = '{}'.format(key) + (' ' * (24 - len(key)))
        print('{} -->   {}'.format(keystr, val))
    print('**************** MODEL CONFIGURATION ****************')

def main(config):
    # configure
    np.random.seed(config['seed'])
    torch.manual_seed(config['seed'])

    if not config['no_cuda'] and torch.cuda.is_available():
        print('[ Using CUDA ]')
        config['device'] = torch.device('cuda' if config['gpu'] < 0 else 'cuda:%d' % config['gpu'])
        cudnn.benchmark = True
        torch.cuda.manual_seed(config['seed'])
    else:
        config['device'] = torch.device('cpu')

    ts = datetime.datetime.now().timestamp()
    # config['out_dir'] += '_{}'.format(ts)
    print('\n' + config['out_dir'])

    runner = ModelHandler(config)
    t0 = time.time()

    val_score = runner.train()
<<<<<<< HEAD
    # greedy search
    # runner.stopper.load_checkpoint(runner.model)
    # test_scores = runner.evaluate(runner.test_dataloader, write2file=True, part='test')
    # beam search
    test_scores = runner.test()
=======
    # test_scores = runner.test()
    runner.stopper.load_checkpoint(runner.model)
    test_scores = runner.evaluate(runner.test_dataloader, write2file=True, part='test')
>>>>>>> 0fbce552

    # print('Removed best saved model file to save disk space')
    # os.remove(runner.stopper.save_model_path)
    runtime = time.time() - t0
    print('Total runtime: {:.2f}s'.format(time.time() - t0))
    runner.logger.write('Total runtime: {:.2f}s\n'.format(runtime))
    runner.logger.close()

    return val_score, test_scores

if __name__ == "__main__":
    cfg = get_args()
    task_args = get_yaml_config(cfg['task_config'])
    g2s_args = get_yaml_config(cfg['g2s_config'])
    # load Graph2Seq template config
    g2s_template = get_basic_args(graph_construction_name=g2s_args['graph_construction_name'],
                                  graph_embedding_name=g2s_args['graph_embedding_name'],
                                  decoder_name=g2s_args['decoder_name'])
    update_values(to_args=g2s_template, from_args_list=[g2s_args, task_args])
    print_config(g2s_template)
    main(g2s_template)

    # runner = CNN(opt)
    # max_score = runner.train()
    # print("Train finish, best val score: {:.3f}".format(max_score))
    # runner.load_checkpoint('best.pth')
    # runner.evaluate(split="test", test_mode=True)<|MERGE_RESOLUTION|>--- conflicted
+++ resolved
@@ -9,21 +9,15 @@
 os.environ["CUDA_VISIBLE_DEVICES"] = "0"
 
 from .dataset import CNNDataset
-from .model_g2s import Graph2seq
 from graph4nlp.pytorch.modules.graph_construction import *
 from graph4nlp.pytorch.modules.utils.vocab_utils import VocabModel
 from graph4nlp.pytorch.modules.utils.padding_utils import pad_2d_vals_no_size
 from graph4nlp.pytorch.modules.utils.generic_utils import grid, to_cuda, EarlyStopping
 from torch.optim.lr_scheduler import ReduceLROnPlateau
-<<<<<<< HEAD
-
 import torch.nn as nn
-=======
->>>>>>> 0fbce552
 
 from torch.utils.data import DataLoader
 import torch.optim as optim
-# from .config_g2s import get_args
 from .utils import get_log, wordid2str
 from graph4nlp.pytorch.modules.evaluation.rouge import ROUGE
 from graph4nlp.pytorch.data.data import from_batch, GraphData
@@ -32,18 +26,11 @@
 from graph4nlp.pytorch.modules.utils.logger import Logger
 from graph4nlp.pytorch.modules.utils.config_utils import update_values, get_yaml_config
 from graph4nlp.pytorch.modules.config import get_basic_args
-<<<<<<< HEAD
 from graph4nlp.pytorch.modules.graph_construction.embedding_construction import WordEmbedding
 from graph4nlp.pytorch.models.graph2seq import Graph2Seq
 from graph4nlp.pytorch.modules.utils import constants as Constants
 from graph4nlp.pytorch.modules.utils.copy_utils import prepare_ext_vocab
 from graph4nlp.pytorch.models.graph2seq_loss import Graph2SeqLoss
-=======
-from graph4nlp.pytorch.modules.evaluation import BLEU
-from graph4nlp.pytorch.models.graph2seq import Graph2Seq
-from graph4nlp.pytorch.modules.utils import constants as Constants
-from graph4nlp.pytorch.modules.utils.copy_utils import prepare_ext_vocab
->>>>>>> 0fbce552
 
 def all_to_cuda(data, device=None):
     if isinstance(data, torch.Tensor):
@@ -55,8 +42,6 @@
                 data[k] = to_cuda(data[k], device)
 
     return data
-
-<<<<<<< HEAD
 
 class SumModel(nn.Module):
     def __init__(self, vocab, config):
@@ -108,14 +93,6 @@
         self.use_coverage = self.config['decoder_args']['rnn_decoder_share']['use_coverage']
         self.logger = Logger(config['out_dir'], config={k:v for k, v in config.items() if k != 'device'}, overwrite=True)
         self.logger.write(config['out_dir'])
-=======
-class CNN:
-    def __init__(self, opt):
-        super(CNN, self).__init__()
-        self.opt = opt
-        self._build_device(self.opt)
-        self._build_logger(self.opt.log_file)
->>>>>>> 0fbce552
         self._build_dataloader()
         self._build_model()
         self._build_optimizer()
@@ -266,166 +243,6 @@
 
         return self.stopper.best_score
 
-<<<<<<< HEAD
-=======
-class ModelHandler:
-    def __init__(self, config):
-        super(ModelHandler, self).__init__()
-        self.config = config
-        self.use_copy = self.config['decoder_args']['rnn_decoder_share']['use_copy']
-        self.use_coverage = self.config['decoder_args']['rnn_decoder_share']['use_coverage']
-        self.logger = Logger(config['out_dir'], config={k:v for k, v in config.items() if k != 'device'}, overwrite=True)
-        self.logger.write(config['out_dir'])
-        self._build_dataloader()
-        self._build_model()
-        self._build_optimizer()
-        self._build_evaluation()
-
-    def _build_dataloader(self):
-        if self.config['graph_construction_args']["graph_construction_share"]["graph_type"] == "dependency":
-            topology_builder = DependencyBasedGraphConstruction
-            graph_type = 'static'
-            dynamic_init_topology_builder = None
-        elif self.config['graph_construction_args']["graph_construction_share"]["graph_type"] == "constituency":
-            topology_builder = ConstituencyBasedGraphConstruction
-            graph_type = 'static'
-            dynamic_init_topology_builder = None
-        elif self.config['graph_construction_args']["graph_construction_share"]["graph_type"] == "triples":
-            topology_builder = None
-            graph_type = 'static'
-            dynamic_init_topology_builder = None
-        elif self.config['graph_construction_args']["graph_construction_share"]["graph_type"] == "node_emb":
-            topology_builder = NodeEmbeddingBasedGraphConstruction
-            graph_type = 'dynamic'
-            dynamic_init_topology_builder = None
-        elif self.config['graph_construction_args']["graph_construction_share"]["graph_type"] == "node_emb_refined":
-            topology_builder = NodeEmbeddingBasedRefinedGraphConstruction
-            graph_type = 'dynamic'
-            dynamic_init_graph_type = self.config['graph_construction_args'].graph_construction_private.dynamic_init_graph_type
-            if dynamic_init_graph_type is None or dynamic_init_graph_type == 'line':
-                dynamic_init_topology_builder = None
-            elif dynamic_init_graph_type == 'dependency':
-                dynamic_init_topology_builder = DependencyBasedGraphConstruction
-            elif dynamic_init_graph_type == 'constituency':
-                dynamic_init_topology_builder = ConstituencyBasedGraphConstruction
-            else:
-                raise RuntimeError('Define your own dynamic_init_topology_builder')
-        else:
-            raise NotImplementedError("Define your topology builder.")
-
-        dataset = CNNDataset(root_dir=self.config['graph_construction_args']['graph_construction_share']['root_dir'],
-                             pretrained_word_emb_file=self.config['pre_word_emb_file'],
-                             merge_strategy=self.config['graph_construction_args']['graph_construction_private'][
-                                 'merge_strategy'],
-                             edge_strategy=self.config['graph_construction_args']["graph_construction_private"][
-                                 'edge_strategy'],
-                             max_word_vocab_size=self.config['top_word_vocab'],
-                             min_word_vocab_freq=self.config['min_word_freq'],
-                             word_emb_size=self.config['word_emb_size'],
-                             share_vocab=self.config['share_vocab'],
-                             lower_case=self.config['vocab_lower_case'],
-                             seed=self.config['seed'],
-                             graph_type=graph_type,
-                             topology_builder=topology_builder,
-                             topology_subdir=self.config['graph_construction_args']['graph_construction_share'][
-                                 'topology_subdir'],
-                             dynamic_graph_type=self.config['graph_construction_args']['graph_construction_share'][
-                                 'graph_type'],
-                             dynamic_init_topology_builder=dynamic_init_topology_builder,
-                             dynamic_init_topology_aux_args={'dummy_param': 0},
-                             thread_number=35,
-                             port=9000,
-                             timeout=15000,
-                             tokenizer=None
-                             )
-
-        dataset.train = dataset.train[:self.config['n_samples']]
-        dataset.val = dataset.val[:self.config['n_samples']]
-        dataset.test = dataset.test[:self.config['n_samples']]
-
-        self.train_dataloader = DataLoader(dataset.train, batch_size=self.config['batch_size'], shuffle=True,
-                                           num_workers=self.config['num_workers'],
-                                           collate_fn=dataset.collate_fn)
-        self.val_dataloader = DataLoader(dataset.val, batch_size=self.config['batch_size'], shuffle=False,
-                                          num_workers=self.config['num_workers'],
-                                          collate_fn=dataset.collate_fn)
-        self.test_dataloader = DataLoader(dataset.test, batch_size=self.config['batch_size'], shuffle=False,
-                                          num_workers=self.config['num_workers'],
-                                          collate_fn=dataset.collate_fn)
-        self.vocab = dataset.vocab_model
-        self.num_train = len(dataset.train)
-        self.num_val = len(dataset.val)
-        self.num_test = len(dataset.test)
-        print('Train size: {}, Val size: {}, Test size: {}'
-            .format(self.num_train, self.num_val, self.num_test))
-        self.logger.write('Train size: {}, Val size: {}, Test size: {}'
-            .format(self.num_train, self.num_val, self.num_test))
-
-    def _build_model(self):
-        self.model = Graph2Seq.from_args(self.config, self.vocab, self.config['device'])
-        self.logger.write(str(self.model))
-
-    def _build_optimizer(self):
-        parameters = [p for p in self.model.parameters() if p.requires_grad]
-        self.optimizer = optim.Adam(parameters, lr=self.config['lr'])
-        self.stopper = EarlyStopping(os.path.join(self.config['out_dir'], Constants._SAVED_WEIGHTS_FILE), patience=self.config['patience'])
-        self.scheduler = ReduceLROnPlateau(self.optimizer, mode='max', factor=self.config['lr_reduce_factor'], \
-            patience=self.config['lr_patience'], verbose=True)
-
-    def _build_evaluation(self):
-        # self.metrics = {'BLEU': BLEU(n_grams=[1, 2, 3, 4]),
-        #                 'METEOR': METEOR(),
-        #                 'ROUGE': ROUGE()}
-        self.metrics = {'BLEU': BLEU(n_grams=[1, 2, 3, 4])}
-
-    def train(self):
-        dur = []
-        for epoch in range(self.config['epochs']):
-            # val_scores = self.evaluate(self.val_dataloader)
-            self.model.train()
-            train_loss = []
-            t0 = time.time()
-
-            for i, data in enumerate(self.train_dataloader):
-                data = all_to_cuda(data, self.config['device'])
-                to_cuda(data['graph_data'], self.config['device'])
-
-                oov_dict = None
-                if self.use_copy:
-                    oov_dict, tgt = prepare_ext_vocab(data['graph_data'],
-                                                      self.vocab,
-                                                      gt_str=data['output_str'],
-                                                      device=self.config['device'])
-                    data['tgt_seq'] = tgt
-
-                logits, loss = self.model(data, oov_dict=oov_dict, require_loss=True)
-                self.optimizer.zero_grad()
-                loss.backward()
-                if self.config.get('grad_clipping', None) not in (None, 0):
-                    # Clip gradients
-                    parameters = [p for p in self.model.parameters() if p.requires_grad]
-
-                    torch.nn.utils.clip_grad_norm_(parameters, self.config['grad_clipping'])
-
-                self.optimizer.step()
-                train_loss.append(loss.item())
-                print('Epoch = {}, Step = {}, Loss = {:.3f}'.format(epoch, i, loss.item()))
-
-                dur.append(time.time() - t0)
-
-            val_scores = self.evaluate(self.val_dataloader)
-            self.scheduler.step(val_scores[self.config['early_stop_metric']])
-            format_str = 'Epoch: [{} / {}] | Time: {:.2f}s | Loss: {:.4f} | Val scores:'.format(epoch + 1, self.config['epochs'], np.mean(dur), np.mean(train_loss))
-            format_str += self.metric_to_str(val_scores)
-            print(format_str)
-            self.logger.write(format_str)
-
-            if self.stopper.step(val_scores[self.config['early_stop_metric']], self.model):
-                break
-
-        return self.stopper.best_score
-
->>>>>>> 0fbce552
     def evaluate(self, dataloader, write2file=False, part='dev'):
         self.model.eval()
         with torch.no_grad():
@@ -454,7 +271,6 @@
                 gt_collect.extend(data['output_str'])
 
             if write2file == True:
-<<<<<<< HEAD
                 with open('{}/{}_pred.txt'.format(self.config['out_dir'], self.config['out_dir'].split('/')[-1]), 'w+') as f:
                     for line in pred_collect:
                         f.write(line + '\n')
@@ -468,51 +284,6 @@
             return scores
 
     def translate(self, dataloader, write2file=True):
-=======
-                with open('{}/{}_ent_pred.txt'.format(self.config['out_dir'], self.config['out_dir'].split('/')[-1]), 'w+') as f:
-                    for line in pred_collect:
-                        f.write(line + '\n')
-
-                pred_file = open('{}/{}_pred.txt'.format(self.config['out_dir'], self.config['out_dir'].split('/')[-1]), 'w+')
-
-            rplc_list = [x.rplc_dict for x in dataloader.dataset]
-            assert len(rplc_list) == len(pred_collect)
-            rplc_pred_collect = []
-            for line, rplc_dict in zip(pred_collect, rplc_list):
-                for k, v in rplc_dict.items():
-                    k = k.lower()
-                    v = v.lower()
-                    line = line.replace(k, v)
-                rplc_pred_collect.append(line)
-                if write2file == True:
-                    pred_file.write(line + '\n')
-
-            hyps = relexicalise(rplc_pred_collect, self.config['dataset'], part=part, lowercased=True)
-
-            all_ref_lists = []
-            root_dir = 'examples/pytorch/rdf2text/data/{}'.format(self.config['dataset'])
-            for i in range(5):
-                all_ref_lists.append(open('{}/raw/{}-all-notdelex-reference{}.lex'.format(root_dir, part, i)).readlines())
-
-            all_refs = []
-            for i in range(len(all_ref_lists[0])):
-                one_refs = []
-                for j in range(5):
-                    if all_ref_lists[j][i] != '\n':
-                        one_refs.append(all_ref_lists[j][i])
-                all_refs.append(one_refs)
-
-            scores = self.evaluate_predictions(all_refs, hyps)
-            if write2file == True:
-                print('BLEU1 = {}, BLEU2 = {}, BLEU3 = {}, BLEU4 = {}'.format(scores['BLEU_1'],
-                                                                               scores['BLEU_2'],
-                                                                               scores['BLEU_3'],
-                                                                               scores['BLEU_4']))
-
-            return scores
-
-    def translate(self, dataloader):
->>>>>>> 0fbce552
         self.model.eval()
         with torch.no_grad():
             pred_collect = []
@@ -520,11 +291,8 @@
             for i, data in enumerate(dataloader):
                 print(i)
                 data = all_to_cuda(data, self.config['device'])
-<<<<<<< HEAD
                 data["graph_data"] = data["graph_data"].to(self.config["device"])
 
-=======
->>>>>>> 0fbce552
                 if self.use_copy:
                     oov_dict = prepare_ext_vocab(data['graph_data'], self.vocab, device=self.config['device'])
                     ref_dict = oov_dict
@@ -532,15 +300,7 @@
                     oov_dict = None
                     ref_dict = self.vocab.out_word_vocab
 
-<<<<<<< HEAD
                 prob = self.model.g2s.encoder_decoder_beam_search(data['graph_data'],
-=======
-                batch_gd = self.model.encode_init_node_feature(data)
-                prob = self.model.g2s.encoder_decoder_beam_search(batch_gd,
-                                                                  data['graph_data'],
-                                                                  data['gmp_seq'],
-                                                                  data['gmp_jump'],
->>>>>>> 0fbce552
                                                                   self.config['beam_size'],
                                                                   topk=1,
                                                                   oov_dict=oov_dict)
@@ -556,8 +316,6 @@
 
                 pred_collect.extend(pred_str)
                 gt_collect.extend(data['output_str'])
-
-<<<<<<< HEAD
 
             if write2file == True:
                 with open('{}/{}_bs{}_pred.txt'.format(self.config['out_dir'],
@@ -575,44 +333,6 @@
                         f.write(line + '\n')
 
             scores = self.evaluate_predictions(gt_collect, pred_collect)
-=======
-            # scores = self.evaluate_predictions(gt_collect, pred_collect)
-
-            with open('{}/{}_ent_pred.txt'.format(self.config['out_dir'], self.config['out_dir'].split('/')[-1]), 'w+') as f:
-                for line in pred_collect:
-                    f.write(line + '\n')
-
-            rplc_list = [x.rplc_dict for x in dataloader.dataset]
-            assert len(rplc_list) == len(pred_collect)
-            rplc_pred_collect = []
-            with open('{}/{}_pred.txt'.format(self.config['out_dir'], self.config['out_dir'].split('/')[-1]), 'w+') as f:
-                for line, rplc_dict in zip(pred_collect, rplc_list):
-                    for k, v in rplc_dict.items():
-                        k = k.lower()
-                        v = v.lower()
-                        line = line.replace(k, v)
-                    f.write(line + '\n')
-                    rplc_pred_collect.append(line)
-
-            hyps = relexicalise(rplc_pred_collect, self.config['dataset'], part='test', lowercased=True)
-
-            all_ref_lists = []
-
-            root_dir = 'examples/pytorch/rdf2text/data/{}'.format(self.config['dataset'])
-
-            for i in range(5):
-                all_ref_lists.append(open('{}/raw/test-all-notdelex-reference{}.lex'.format(root_dir, i)).readlines())
-
-            all_refs = []
-            for i in range(len(all_ref_lists[0])):
-                one_refs = []
-                for j in range(5):
-                    if all_ref_lists[j][i] != '\n':
-                        one_refs.append(all_ref_lists[j][i])
-                all_refs.append(one_refs)
-
-            scores = self.evaluate_predictions(all_refs, hyps)
->>>>>>> 0fbce552
 
             return scores
 
@@ -649,7 +369,6 @@
 
         return format_str[:-1]
 
-<<<<<<< HEAD
 import argparse
 def get_args():
     parser = argparse.ArgumentParser()
@@ -660,8 +379,6 @@
 
     return args
 
-=======
->>>>>>> 0fbce552
 def print_config(config):
     print('**************** MODEL CONFIGURATION ****************')
     for key in sorted(config.keys()):
@@ -691,17 +408,12 @@
     t0 = time.time()
 
     val_score = runner.train()
-<<<<<<< HEAD
     # greedy search
     # runner.stopper.load_checkpoint(runner.model)
     # test_scores = runner.evaluate(runner.test_dataloader, write2file=True, part='test')
+
     # beam search
     test_scores = runner.test()
-=======
-    # test_scores = runner.test()
-    runner.stopper.load_checkpoint(runner.model)
-    test_scores = runner.evaluate(runner.test_dataloader, write2file=True, part='test')
->>>>>>> 0fbce552
 
     # print('Removed best saved model file to save disk space')
     # os.remove(runner.stopper.save_model_path)
