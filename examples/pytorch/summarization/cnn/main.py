--- conflicted
+++ resolved
@@ -21,12 +21,6 @@
 from graph4nlp.pytorch.modules.utils.generic_utils import EarlyStopping, to_cuda
 from graph4nlp.pytorch.modules.utils.logger import Logger
 from graph4nlp.pytorch.modules.utils.summarization_utils import wordid2str
-
-<<<<<<< HEAD
-os.environ["CUDA_VISIBLE_DEVICES"] = "2"
-=======
-os.environ["CUDA_VISIBLE_DEVICES"] = "3"
->>>>>>> 3933bd28
 
 
 def all_to_cuda(data, device=None):
@@ -200,10 +194,6 @@
     def _build_model(self):
         # self.model = Graph2Seq.from_args(self.config, self.vocab, self.config['device'])
         self.model = SumModel(self.vocab, self.config).to(self.config["device"])
-<<<<<<< HEAD
-=======
-        # self.logger.write(str(self.model))
->>>>>>> 3933bd28
 
     def _build_optimizer(self):
         parameters = [p for p in self.model.parameters() if p.requires_grad]
