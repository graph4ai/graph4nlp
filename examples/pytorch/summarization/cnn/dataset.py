--- conflicted
+++ resolved
@@ -69,13 +69,7 @@
         """3 reserved keys: 'train', 'val' (optional), 'test'. Represent the split of dataset."""
         # return {'train': 'train_300.json', 'val': "train_30.json", 'test': 'train_30.json'}
         # return {'train': 'train_1w.json', 'val': "val.json", 'test': 'test.json'}
-<<<<<<< HEAD
         return {'train': 'train_3w.json', 'val': "val.json", 'test': 'test.json'}
-        # return {'train': 'val.json', 'val': "val.json", 'test': 'test.json'}
-=======
-        # return {'train': 'train_3w.json', 'val': "val.json", 'test': 'test.json'}
-        return {'train': 'val.json', 'val': "val.json", 'test': 'test.json'}
->>>>>>> 0fbce552
 
     @property
     def processed_file_names(self):
