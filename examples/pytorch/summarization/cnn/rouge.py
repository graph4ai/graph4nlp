from graph4nlp.pytorch.modules.evaluation.base import EvaluationMetricBase
import pyrouge
import re
import random, os
import shutil


class SummarizationRouge(EvaluationMetricBase):
    def __init__(self):
        super(SummarizationRouge, self).__init__()
        self.rouge = pyrouge.Rouge155()

    def calculate_scores(self, ground_truth, predict):
        if os.path.exists('pred') and os.path.exists('gt'):
            shutil.rmtree("pred")
            shutil.rmtree("gt")
        os.makedirs("pred", exist_ok=False)
        os.makedirs("gt", exist_ok=False)
        cnt = 0
        for g, p in zip(ground_truth, predict):
            self.dump_tmp(g, os.path.join("gt", str(cnt) + ".txt"))
            self.dump_tmp(p, os.path.join("pred", str(cnt) + ".txt"))
            cnt += 1
        self.rouge.model_filename_pattern = '#ID#.txt'
        self.rouge.system_filename_pattern = '(\d+).txt'
        self.rouge.model_dir = "gt"
        self.rouge.system_dir = "pred"
        rouge_results = self.rouge.convert_and_evaluate()
        print(rouge_results)
        # dic = self.rouge.output_to_dict(rouge_results)
        # return dic


    def make_html_safe(self, s):
        """Replace any angled brackets in string s to avoid interfering with HTML attention visualizer."""
        s = s.replace("<", "&lt;")
        s = s.replace(">", "&gt;")
        return s

    def dump_tmp(self, content, path):
        output = "\n".join(content)
        output = self.make_html_safe(output)

        with open(path, "w") as f:
            f.write(output)

def read_file(path):
    with open(path, "r") as f:
        content = f.readlines()
    ret = []
    for line in content:
        if line.strip() == "":
            continue
        if line.split()[-1] != "</t>":
            line += " . </t>"
        sents = re.findall("<t>(.*?)</t>", line, flags=re.S|re.M)
        sen = [sent.strip() for sent in sents]
        ret.append(sen)
    return ret

if __name__ == "__main__":
<<<<<<< HEAD
    path = '/raid/user8/graph4nlp/out/cnn/gcn_bi_fuse_l2_ckpt/'
    gt_file = "/raid/user8/graph4nlp/out/cnn/gcn_bi_fuse_l2_ckpt/gcn_bi_fuse_l2_ckpt_bs3_gt.txt"
    pred_file = "/raid/user8/graph4nlp/out/cnn/gcn_bi_fuse_l2_ckpt/gcn_bi_fuse_l2_ckpt_bs3_pred.txt"
=======
    # path = 'out/cnn/gcn_bi_fuse_l2_ckpt/'
    # gt_file = "out/cnn/gcn_bi_fuse_l2_ckpt/gcn_bi_fuse_l2_ckpt_bs15_gt.txt"
    # pred_file = "out/cnn/gcn_bi_fuse_l2_ckpt/gcn_bi_fuse_l2_ckpt_bs15_pred.txt"

    path = 'examples/pytorch/summarization/cnn/text_cnn/'
    gt_file = "examples/pytorch/summarization/cnn/text_cnn/test.output"
    pred_file = "examples/pytorch/summarization/cnn/text_cnn/test_pred.txt"
>>>>>>> f9eda9af
    gt_collect = read_file(gt_file)
    pred_collect = read_file(pred_file)
    assert len(gt_collect) == len(pred_collect)

    metric = SummarizationRouge().calculate_scores(ground_truth=gt_collect, predict=pred_collect)

# https://blog.csdn.net/taoyafan/article/details/84069044<|MERGE_RESOLUTION|>--- conflicted
+++ resolved
@@ -59,11 +59,6 @@
     return ret
 
 if __name__ == "__main__":
-<<<<<<< HEAD
-    path = '/raid/user8/graph4nlp/out/cnn/gcn_bi_fuse_l2_ckpt/'
-    gt_file = "/raid/user8/graph4nlp/out/cnn/gcn_bi_fuse_l2_ckpt/gcn_bi_fuse_l2_ckpt_bs3_gt.txt"
-    pred_file = "/raid/user8/graph4nlp/out/cnn/gcn_bi_fuse_l2_ckpt/gcn_bi_fuse_l2_ckpt_bs3_pred.txt"
-=======
     # path = 'out/cnn/gcn_bi_fuse_l2_ckpt/'
     # gt_file = "out/cnn/gcn_bi_fuse_l2_ckpt/gcn_bi_fuse_l2_ckpt_bs15_gt.txt"
     # pred_file = "out/cnn/gcn_bi_fuse_l2_ckpt/gcn_bi_fuse_l2_ckpt_bs15_pred.txt"
@@ -71,7 +66,6 @@
     path = 'examples/pytorch/summarization/cnn/text_cnn/'
     gt_file = "examples/pytorch/summarization/cnn/text_cnn/test.output"
     pred_file = "examples/pytorch/summarization/cnn/text_cnn/test_pred.txt"
->>>>>>> f9eda9af
     gt_collect = read_file(gt_file)
     pred_collect = read_file(pred_file)
     assert len(gt_collect) == len(pred_collect)
