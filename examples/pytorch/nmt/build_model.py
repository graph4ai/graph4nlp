from graph4nlp.pytorch.models.graph2seq import Graph2Seq
<<<<<<< HEAD
=======
# from graph4nlp.pytorch.models.seq2seq import Graph2Seq
>>>>>>> 0fbce552


def get_model(opt, vocab_model, device):
    model = Graph2Seq.from_args(opt, vocab_model)
    return model<|MERGE_RESOLUTION|>--- conflicted
+++ resolved
@@ -1,9 +1,4 @@
 from graph4nlp.pytorch.models.graph2seq import Graph2Seq
-<<<<<<< HEAD
-=======
-# from graph4nlp.pytorch.models.seq2seq import Graph2Seq
->>>>>>> 0fbce552
-
 
 def get_model(opt, vocab_model, device):
     model = Graph2Seq.from_args(opt, vocab_model)
