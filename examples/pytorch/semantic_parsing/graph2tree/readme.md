# Results On Jobs640

<<<<<<< HEAD
## Results for toBatch fix  
| Encoder\fuse_strategy | DependencyGraph | ConstituencyGraph | DynamicGraph_node_emb | DynamicGraph_node_emb_refined |  
| ---- | ---- | ---- | ---- | ---- |  
| GCN+bi_fuse | 90.0 | 91.4 | 89.3 | 89.3 |
=======
## Test results for GGNN (dgl==0.5.2)

| Graph Construction\fuse_strategy | bi_fuse | bi_sep | undirected |  
| ---- | ---- | ---- | ---- |
| Dependency | 89.3 | 90.7 | 89.3 |  
| Constituency | 90.0 | 90.7 | 89.3 |
| Dynamic_node_emb | 90.0 | 90.7 | 91.4 |
| Dynamic_node_emb_refined | 91.4 | 91.4 | 91.4 |
>>>>>>> 34b043c6

## Constituency Graph
| Encoder\fuse_strategy | undirected | bi_sep | bi_fuse |  
| ---- | ---- | ---- | ---- |
| GAT | 89.3 | 92.1 | 90.7 |  
| GGNN | 91.4 | 91.4 | 90.0 |
| GraphSage | 90.7 | 90.7 | 90.0 |
| GCN | 89.3 | 91.4 | 90.7 |


## Dependency Graph
| Methods\fuse_strategy | undirected | bi_sep | bi_fuse |  
| ---- | ---- | ---- | ---- |  
| GAT | 90.7 | 91.4 | 90.0 |  
| GGNN | 89.3 | 90.0 | 90.7 |  
| GraphSage | 90.0 | 90.7 | 89.3 |  
| GCN | 90.0 | 90.0 | 91.4 |

## Dynamic Graph node emb
| Methods\fuse_strategy | undirected | bi_sep | bi_fuse |  
| ---- | ---- | ---- | ---- |  
| GAT | 90.0 | 90.7 | 91.4 |  
| GGNN | 89.3 | 87.9 | 87.9 |  
| GraphSage | 87.9 | 90.0 | 91.4 |  
| GCN | 89.3 | 90.0 | 89.3 |


## Dynamic Graph node emb refined (constituency tree as initial graph)
| Methods\fuse_strategy | undirected | bi_sep | bi_fuse |  
| ---- | ---- | ---- | ---- |  
| GAT | 90.0 | 90.7 | 91.4 |  
| GGNN | 89.3 | 87.9 | 87.9 |  
| GraphSage | 91.4 | 90.0 | 91.4 |  
| GCN | 90.7 | 90.0 | 89.3 |

## Ablation study for tree decoder

## Constituency Graph
| Encoder\fuse_strategy | undirected | bi_sep | bi_fuse |  
| ---- | ---- | ---- | ---- |
| GGNN w/ sibling feeding | 91.4 | 91.4 | 90.0 |  
| GGNN w/o sibling feeding | 90.7 | 91.4 | 89.3 |  
| GraphSage w/ sibling feeding | 90.7 | 90.7 | 90.0 |
| GraphSage w/o sibling feeding | 90.7 | 89.3 | 90.7 |

## Use as-node in dependency graph construction

| Methods\fuse_strategy | graph constrcution strategy | undirected | bi_sep | bi_fuse |  
| ---- | ---- | ---- | ---- | ---- |
| GraphSage | only connection | 90.0 | 90.7 | 89.3 |  
| GraphSage | as node | 90.0 | 90.0 | 89.3 |  

## For beam search: constituency graph

| Methods\fuse_strategy | undirected | bi_sep | bi_fuse |  
| ---- | ---- | ---- | ---- |
| GraphSage-greedy | 90.0 | 90.7 | 89.3 |  
| GraphSage-beam | 90.7 | 90.7 | 90.0 |  

<!-- SAGE + undirected + constituency   --><|MERGE_RESOLUTION|>--- conflicted
+++ resolved
@@ -1,11 +1,10 @@
 # Results On Jobs640
 
-<<<<<<< HEAD
 ## Results for toBatch fix  
 | Encoder\fuse_strategy | DependencyGraph | ConstituencyGraph | DynamicGraph_node_emb | DynamicGraph_node_emb_refined |  
 | ---- | ---- | ---- | ---- | ---- |  
 | GCN+bi_fuse | 90.0 | 91.4 | 89.3 | 89.3 |
-=======
+
 ## Test results for GGNN (dgl==0.5.2)
 
 | Graph Construction\fuse_strategy | bi_fuse | bi_sep | undirected |  
@@ -14,7 +13,7 @@
 | Constituency | 90.0 | 90.7 | 89.3 |
 | Dynamic_node_emb | 90.0 | 90.7 | 91.4 |
 | Dynamic_node_emb_refined | 91.4 | 91.4 | 91.4 |
->>>>>>> 34b043c6
+
 
 ## Constituency Graph
 | Encoder\fuse_strategy | undirected | bi_sep | bi_fuse |  
