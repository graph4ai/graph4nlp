--- conflicted
+++ resolved
@@ -1,11 +1,6 @@
 import os
-<<<<<<< HEAD
 
-os.environ["CUDA_VISIBLE_DEVICES"] = "4"
-=======
-# os.environ["CUDA_VISIBLE_DEVICES"] = "4"
->>>>>>> c51855e8
-# os.environ['CUDA_LAUNCH_BLOCKING'] = "1"
+# os.environ['CUDA_LAUNCH_BLOCKING'] = "4"
 from graph4nlp.pytorch.data.data import GraphData
 from graph4nlp.pytorch.datasets.jobs import JobsDataset
 from graph4nlp.pytorch.modules.graph_construction.dependency_graph_construction import DependencyBasedGraphConstruction
@@ -41,7 +36,7 @@
 
 
 class Graph2seq(nn.Module):
-    def __init__(self, vocab, hidden_size=300):
+    def __init__(self, vocab, hidden_size=300, direction_option='bi_sep'):
         super(Graph2seq, self).__init__()
 
         self.vocab = vocab
@@ -51,8 +46,10 @@
                                                                hidden_size=hidden_size, dropout=0.2, use_cuda=True, fix_word_emb=False)
         self.gnn = None
         self.word_emb = self.graph_topology.embedding_layer.word_emb_layers[0].word_emb_layer
-        self.gnn_encoder = GAT(2, hidden_size, hidden_size, hidden_size, [2, 1], direction_option='bi_fuse')
-        self.seq_decoder = StdRNNDecoder(max_decoder_step=50, decoder_input_size=hidden_size, decoder_hidden_size=hidden_size,
+        self.gnn_encoder = GAT(2, hidden_size, hidden_size, hidden_size, [2, 1], direction_option=direction_option)
+        self.seq_decoder = StdRNNDecoder(max_decoder_step=50,
+                                        decoder_input_size=2 * hidden_size if direction_option == 'bi_sep' else hidden_size,
+                                        decoder_hidden_size=hidden_size,
                                          word_emb=self.word_emb, vocab=self.vocab.word_vocab,
                                          tgt_emb_as_output_layer=True, device=self.graph_topology.device)
         self.loss_calc = Graph2seqLoss()
@@ -90,8 +87,7 @@
         self._build_evaluation()
 
     def _build_dataloader(self):
-<<<<<<< HEAD
-        dataset = JobsDataset(root_dir="../../../dataset/jobs")
+        dataset = JobsDataset(root_dir="graph4nlp/pytorch/test/dataset/jobs")
         data_size = len(dataset)
         self.train_dataloader = DataLoader(dataset[:int(0.8 * data_size)], batch_size=24, shuffle=True,
                                            num_workers=1,
@@ -100,13 +96,7 @@
                                           num_workers=1,
                                           collate_fn=dataset.collate_fn)
         self.vocab = dataset.vocab_model
-=======
-        train_dataset = JobsDataset(root_dir="graph4nlp/pytorch/test/dataset/jobs")
-        # train_dataset = JobsDataset(root_dir="../../../dataset/jobs")
-        self.train_dataloader = DataLoader(train_dataset, batch_size=24, shuffle=True, num_workers=1,
-                                           collate_fn=train_dataset.collate_fn)
-        self.vocab = train_dataset.vocab_model
->>>>>>> c51855e8
+
 
     def _build_model(self):
         self.model = Graph2seq(self.vocab).cuda()
@@ -122,7 +112,7 @@
         for epoch in range(200):
             self.model.train()
             print("Epoch: {}".format(epoch))
-            for data in self.test_dataloader:
+            for data in self.train_dataloader:
                 graph_list, tgt = data
                 tgt = tgt.cuda()
                 _, loss = self.model(graph_list, tgt, require_loss=True)
@@ -139,7 +129,7 @@
         self.model.eval()
         pred_collect = []
         gt_collect = []
-        for data in self.train_dataloader:
+        for data in self.test_dataloader:
             graph_list, tgt = data
             prob = self.model(graph_list, require_loss=False)
             pred = logits2seq(prob)
