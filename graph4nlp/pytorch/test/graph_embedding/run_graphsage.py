--- conflicted
+++ resolved
@@ -49,18 +49,12 @@
                     direction_option=direction_option,
                     feat_drop=0.6,
                     bias=True,
-<<<<<<< HEAD
-                    activation=nn.ReLU)
-
-        self.fc = nn.Linear(output_size, num_class)
-
-=======
                     activation=nn.ReLU())
         if self.direction_option=='bi_sep':
             self.fc = nn.Linear(output_size*2, num_class)
         else:
             self.fc = nn.Linear(output_size, num_class)
->>>>>>> ab831874
+
     def forward(self, graph):
         out_graph = self.model(graph)
         return self.fc(out_graph.node_features['node_emb'])
@@ -308,15 +302,4 @@
         seed = np.random.randint(10000)
         scores.append(main(args, seed))
 
-    print("\nTest Accuracy ({} runs): mean {:.4f}, std {:.4f}".format(args.num_runs, np.mean(scores), np.std(scores)))
-
-
-<<<<<<< HEAD
-
-=======
- 
-
-    
-
- 
->>>>>>> ab831874
+    print("\nTest Accuracy ({} runs): mean {:.4f}, std {:.4f}".format(args.num_runs, np.mean(scores), np.std(scores)))