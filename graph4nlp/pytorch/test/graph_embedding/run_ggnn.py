import os
import argparse
import numpy as np
import networkx as nx
import time
import torch
import torch.nn as nn
import torch.nn.functional as F
import torch.backends.cudnn as cudnn
import dgl
from dgl import DGLGraph
from dgl.data import register_data_args, load_data

from .utils import EarlyStopping
# from utils import EarlyStopping
from ...modules.graph_embedding.ggnn import GGNN
from ...data.data import GraphData
# from graph4nlp.pytorch.modules.graph_embedding.ggnn import GGNN
# from graph4nlp.pytorch.test.graph_embedding.utils import EarlyStopping


def accuracy(logits, labels):
    _, indices = torch.max(logits, dim=1)
    correct = torch.sum(indices == labels)
    return correct.item() * 1.0 / len(labels)

def evaluate(model, g, labels, mask):
    model.eval()
    with torch.no_grad():
        logits = model(g)
        logits = logits[mask]
        labels = labels[mask]
        return accuracy(logits, labels)

class GNNClassifier(nn.Module):
    def __init__(self,
                num_layers,
                input_size,
                output_size,
                n_class,
                direction_option):
        super(GNNClassifier, self).__init__()
        self.direction_option = direction_option
        self.model = GGNN(num_layers, input_size, output_size, direction_option=direction_option)

        if self.direction_option == 'bi_sep':
            self.fc = nn.Linear(2 * output_size, n_class)
        else:
            self.fc = nn.Linear(output_size, n_class)

    def forward(self, graph):
        graph = self.model(graph)
        logits = graph.node_features['node_emb']
        logits = self.fc(F.elu(logits))

        return logits

def prepare_dgl_graph_data(args):
    data = load_data(args)
    features = torch.FloatTensor(data.features)
    labels = torch.LongTensor(data.labels)
    if hasattr(torch, 'BoolTensor'):
        train_mask = torch.BoolTensor(data.train_mask)
        val_mask = torch.BoolTensor(data.val_mask)
        test_mask = torch.BoolTensor(data.test_mask)
    else:
        train_mask = torch.ByteTensor(data.train_mask)
        val_mask = torch.ByteTensor(data.val_mask)
        test_mask = torch.ByteTensor(data.test_mask)

    num_feats = features.shape[1]
    n_classes = data.num_labels
    n_edges = data.graph.number_of_edges()
    print("""----Data statistics------'
      #Edges %d
      #Classes %d
      #Train samples %d
      #Val samples %d
      #Test samples %d""" %
          (n_edges, n_classes,
           train_mask.int().sum().item(),
           val_mask.int().sum().item(),
           test_mask.int().sum().item()))

    g = data.graph
    # add self loop
    g.remove_edges_from(nx.selfloop_edges(g))
    g = DGLGraph(g)
    g.add_edges(g.nodes(), g.nodes())
    n_edges = g.number_of_edges()

    data = {'features': features,
            'graph': g,
            'train_mask': train_mask,
            'val_mask': val_mask,
            'test_mask': test_mask,
            'labels': labels,
            'num_feats': num_feats,
            'n_classes': n_classes,
            'n_edges': n_edges}

    return data

def prepare_ogbn_graph_data(args):
    from ogb.nodeproppred import DglNodePropPredDataset

    dataset = DglNodePropPredDataset(name=args.dataset)

    split_idx = dataset.get_idx_split()
    train_idx, val_idx, test_idx = torch.LongTensor(split_idx['train']), torch.LongTensor(split_idx['valid']), torch.LongTensor(split_idx['test'])
    g, labels = dataset[0] # graph: dgl graph object, label: torch tensor of shape (num_nodes, num_tasks)
    features = torch.Tensor(g.ndata['feat'])
    labels = torch.LongTensor(labels).squeeze(-1)

    # add self loop
    # no duplicate self loop will be added for nodes already having self loops
    new_g = dgl.transform.add_self_loop(g)


    # edge_index = data[0]['edge_index']
    # adj = to_undirected(edge_index, num_nodes=data[0]['num_nodes'])
    # assert adj.diagonal().sum() == 0 and adj.max() <= 1 and (adj != adj.transpose()).sum() == 0

    num_feats = features.shape[1]
    n_classes = labels.max().item() + 1
    n_edges = new_g.number_of_edges()
    print("""----Data statistics------'
      #Edges %d
      #Classes %d
      #Train samples %d
      #Val samples %d
      #Test samples %d""" %
          (n_edges, n_classes,
           train_idx.shape[0],
           val_idx.shape[0],
           test_idx.shape[0]))

    data = {'features': features,
            'graph': new_g,
            'train_mask': train_idx,
            'val_mask': val_idx,
            'test_mask': test_idx,
            'labels': labels,
            'num_feats': num_feats,
            'n_classes': n_classes,
            'n_edges': n_edges}

    return data

def main(args, seed):
    # load and preprocess dataset
    if args.dataset.startswith('ogbn'):
        # Open Graph Benchmark datasets
        data = prepare_ogbn_graph_data(args)
    else:
        # DGL datasets
        data = prepare_dgl_graph_data(args)

    features, dgl_graph, train_mask, val_mask, test_mask, labels, num_feats, n_classes, n_edges\
                             = data['features'], data['graph'], data['train_mask'], \
                             data['val_mask'], data['test_mask'], data['labels'], \
                             data['num_feats'], data['n_classes'], data['n_edges']


    # Configure
    np.random.seed(seed)
    torch.manual_seed(seed)

    if not args.no_cuda and torch.cuda.is_available():
        print('[ Using CUDA ]')
        device = torch.device('cuda' if args.gpu < 0 else 'cuda:%d' % args.gpu)
        cudnn.benchmark = True
        torch.cuda.manual_seed(seed)
    else:
        device = torch.device('cpu')

    features = features.to(device)
    labels = labels.to(device)
    train_mask = train_mask.to(device)
    val_mask = val_mask.to(device)
    test_mask = test_mask.to(device)

    dgl_graph.ndata['node_feat'] = features

    # convert DGLGraph to GraphData
    g = GraphData()
    g.from_dgl(dgl_graph)

<<<<<<< HEAD
=======
    edge_types = []
    directed_edges = []
    for edge in g.edges():
        if edge not in directed_edges and \
                (edge[1], edge[0]) not in directed_edges:
            directed_edges.append(edge)
            edge_types.append(0)
        else:
            edge_types.append(1)

    if args.num_etypes == 2:
        g.edge_features['etype'] = torch.tensor(edge_types, dtype=torch.long).to(device)
    # else:
    #     g.edge_features['etype'] = torch.LongTensor([0] * g.get_edge_num()).to(device)
    g.edge_features['edge_weight'] = torch.tensor([1] * g.get_edge_num(), dtype=torch.float32).view(-1, 1).to(device)
    g.edge_features['reverse_edge_weight'] = torch.tensor([1] * g.get_edge_num(), dtype=torch.float32).view(-1, 1).to(device)

>>>>>>> 844e2aab
    # create model
    model = GNNClassifier(args.num_layers,
                          num_feats,
                          args.num_hidden,
                          n_classes,
                          args.direction_option)


    print(model)
    model.to(device)

    if args.early_stop:
        stopper = EarlyStopping('{}.{}'.format(args.save_model_path, seed), patience=args.patience)

    loss_fcn = torch.nn.CrossEntropyLoss()

    # use optimizer
    optimizer = torch.optim.Adam(
        model.parameters(), lr=args.lr, weight_decay=args.weight_decay)

    # initialize graph
    dur = []
    for epoch in range(args.epochs):
        model.train()
        if epoch >= 3:
            t0 = time.time()
        # forward
        logits = model(g)
        loss = loss_fcn(logits[train_mask], labels[train_mask])

        optimizer.zero_grad()
        loss.backward()
        optimizer.step()

        if epoch >= 3:
            dur.append(time.time() - t0)

        train_acc = accuracy(logits[train_mask], labels[train_mask])

        if args.fastmode:
            val_acc = accuracy(logits[val_mask], labels[val_mask])
        else:
            val_acc = evaluate(model, g, labels, val_mask)
            if args.early_stop:
                if stopper.step(val_acc, model):
                    break

        print("Epoch {:05d} | Time(s) {:.4f} | Loss {:.4f} | TrainAcc {:.4f} |"
              " ValAcc {:.4f} | ETputs(KTEPS) {:.2f}".
              format(epoch, np.mean(dur), loss.item(), train_acc,
                     val_acc, n_edges / np.mean(dur) / 1000))

    print()
    if args.early_stop:
        model = stopper.load_checkpoint(model)
        print('Restored best saved model')
        os.remove(stopper.save_model_path)
        print('Removed best saved model file to save disk space')

    acc = evaluate(model, g, labels, test_mask)
    print("Test Accuracy {:.4f}".format(acc))

    return acc


if __name__ == '__main__':

    parser = argparse.ArgumentParser(description='GGNN')
    register_data_args(parser)
    parser.add_argument("--num-runs", type=int, default=5,
                        help="number of runs")
    parser.add_argument("--no-cuda", action="store_true", default=False,
                        help="use CPU")
    parser.add_argument("--gpu", type=int, default=-1,
                        help="which GPU to use.")
    parser.add_argument("--epochs", type=int, default=200,
                        help="number of training epochs")
    parser.add_argument("--direction-option", type=str, default='uni',
                        help="direction type (`uni`, `bi_fuse`, `bi_sep`)")
    parser.add_argument("--num-heads", type=int, default=8,
                        help="number of hidden attention heads")
    parser.add_argument("--num-out-heads", type=int, default=1,
                        help="number of output attention heads")
    parser.add_argument("--num-layers", type=int, default=2,
                        help="number of hidden layers")
<<<<<<< HEAD
    parser.add_argument("--num-hidden", type=int, default=1433,
=======
    parser.add_argument("--num-etypes", type=int, default=2,
                        help="number of edge types")
    parser.add_argument("--num-hidden", type=int, default=1435,
>>>>>>> 844e2aab
                        help="number of hidden units")
    parser.add_argument("--residual", action="store_true", default=False,
                        help="use residual connection")
    parser.add_argument("--in-drop", type=float, default=.6,
                        help="input feature dropout")
    parser.add_argument("--attn-drop", type=float, default=.6,
                        help="attention dropout")
    parser.add_argument("--lr", type=float, default=0.005,
                        help="learning rate")
    parser.add_argument('--weight-decay', type=float, default=5e-4,
                        help="weight decay")
    parser.add_argument('--negative-slope', type=float, default=0.2,
                        help="the negative slope of leaky relu")
    parser.add_argument('--early-stop', action='store_true', default=False,
                        help="indicates whether to use early stop or not")
    parser.add_argument("--patience", type=int, default=100,
                        help="early stopping patience")
    parser.add_argument('--fastmode', action="store_true", default=False,
                        help="skip re-evaluate the validation set")
    parser.add_argument('--save-model-path', type=str, default="checkpoint",
                        help="path to the best saved model")
    args = parser.parse_args()
    args.save_model_path = '{}_{}_{}_{}'.format(args.save_model_path, args.dataset, 'ggnn', args.direction_option)
    print(args)

    np.random.seed(123)
    scores = []
    for _ in range(args.num_runs):
        seed = np.random.randint(10000)
        scores.append(main(args, seed))

    print("\nTest Accuracy ({} runs): mean {:.4f}, std {:.4f}".format(args.num_runs, np.mean(scores), np.std(scores)))


# import time
# import numpy as np
# import torch
# import torch.nn as nn
# import torch.nn.functional as F
# from dgl import DGLGraph
# from dgl.data import citation_graph as citegrh
# from dgl.nn.pytorch.conv import GatedGraphConv
#
# from ...modules.graph_embedding.ggnn import GGNN
# # from graph4nlp.pytorch.modules.graph_embedding.ggnn import GGNN
#
# def load_cora_data():
#     data = citegrh.load_cora()
#     features = torch.FloatTensor(data.features)
#     labels = torch.LongTensor(data.labels)
#     mask = torch.BoolTensor(data.train_mask)
#     graph = DGLGraph(data.graph)
#     return graph, features, labels, mask, data.num_labels, data.val_mask, data.test_mask
#
#
# def accuracy(logits, labels):
#     _, indices = torch.max(logits, dim=1)
#     correct = torch.sum(indices == labels)
#     return correct.item() * 1.0 / len(labels)
#
# def evaluate(model, g, features, labels, mask):
#     model.eval()
#     with torch.no_grad():
#         logits = model(g, features)
#         logits = logits[mask]
#         labels = labels[mask]
#         return accuracy(logits, labels)
#
#
# class GNNClassifier(nn.Module):
#     def __init__(self,
#                 num_layers,
#                 input_size,
#                 output_size,
#                 n_class,
#                 direction_option):
#         super(GNNClassifier, self).__init__()
#         self.direction_option = direction_option
#         self.model = GGNN(num_layers, input_size, output_size, direction_option=direction_option)
#         # self.model = GatedGraphConv(input_size, output_size,n_steps=num_layers,n_etypes=1)
#
#         if self.direction_option == 'bi_sep':
#             self.fc = nn.Linear(2 * output_size, n_class)
#         else:
#             self.fc = nn.Linear(output_size, n_class)
#
#     def forward(self, graph, features):
#         etypes = torch.zeros(graph.number_of_edges())
#
#         logits = self.model(graph, features)
#         # logits = self.model(graph, features, etypes)
#         if self.direction_option == 'bi_sep':
#             logits = self.fc(F.elu(logits))
#         else:
#             logits = self.fc(F.elu(logits))
#
#         return logits
#
# if __name__ == '__main__':
#     graph, features, labels, mask, num_labels, val_mask, test_mask = load_cora_data()
#
#     # features = torch.zeros((features.size()[0], 100))
#
#     num_layers = 3
#     input_size = features.size()[1]
#     print(input_size)
#     output_size = features.size()[1]
#     direction_option = 'bi_sep' # 'uni', 'bi_sep', 'bi_fuse'
#     num_epochs = 100
#
#     classifier = GNNClassifier(num_layers,
#             input_size,
#             output_size,
#             num_labels,
#             direction_option)
#
#     # create optimizer
#     optimizer = torch.optim.Adam(classifier.parameters(), lr=1e-3)
#
#     # main loop
#     dur = []
#     for epoch in range(num_epochs):
#         t0 = time.time()
#         logits = classifier(graph, features)
#         assert logits.shape[-1] == num_labels
#
#         logp = F.log_softmax(logits, 1)
#         loss = F.nll_loss(logp[mask], labels[mask])
#
#         optimizer.zero_grad()
#         loss.backward()
#         optimizer.step()
#
#         dur.append(time.time() - t0)
#
#         train_acc = accuracy(logits[mask], labels[mask])
#         val_acc = evaluate(classifier, graph, features, labels, val_mask)
#
#         print("train_acc = "+str(train_acc))
#         print("val_acc = "+str(val_acc))
#
#         print("Epoch {} | Loss {:.4f} | Time(s) {:.2f}".format(
#             epoch, loss.item(), np.mean(dur)))

# from dgl.nn.pytorch import GatedGraphConv
# import torch.nn as nn
# import torch.nn.functional as F
# import dgl
# import torch
# from dgl.data import MiniGCDataset
# import torch.optim as optim
# from torch.utils.data import DataLoader
# import pickle as pkl
# from ...modules.graph_embedding.ggnn import GGNN
# import os
#
# dgl.random.seed(123)
# torch.manual_seed(123)
# torch.cuda.manual_seed(123)
# torch.backends.cudnn.deterministic = True
#
# def collate(samples):
#     # The input `samples` is a list of pairs
#     #  (graph, label).
#     graphs, labels = map(list, zip(*samples))
#     batched_graph = dgl.batch(graphs)
#     return batched_graph, torch.tensor(labels)
#
#
# class Classifier(nn.Module):
#     def __init__(self, in_dim, hidden_dim, n_classes, direction_option):
#         super(Classifier, self).__init__()
#
#         if direction_option=='bi_fuse':
#             self.encoder = GGNN(2, in_dim, hidden_dim, direction_option='bi_fuse')
#             self.classify = nn.Linear(hidden_dim, n_classes)
#         elif direction_option=='bi_sep':
#             self.encoder = GGNN(2, in_dim, hidden_dim, direction_option='bi_sep')
#             self.classify = nn.Linear(hidden_dim * 2, n_classes)
#         else:
#             self.encoder = GGNN(2, in_dim, hidden_dim, direction_option='uni')
#             self.classify = nn.Linear(hidden_dim, n_classes)
#
#
#     def forward(self, g, node_feats):
#         h = self.encoder(g, node_feats)
#         g.ndata['h'] = h
#         # Calculate graph representation by averaging all the node representations.
#         hg = dgl.mean_nodes(g, 'h')
#         return self.classify(hg)
#
#
# if __name__ == '__main__':
#     # Create training and test sets.
#     # trainset = MiniGCDataset(320, 10, 20)
#     # testset = MiniGCDataset(80, 10, 20)
#     # Use PyTorch's DataLoader and the collate function
#     # defined before.
#
#     # with open('train.pkl','wb') as f:
#     #     pkl.dump(trainset, f)
#     #
#     # with open('test.pkl','wb') as f:
#     #     pkl.dump(testset, f)
#
#     with open('graph4nlp/pytorch/test/graph_embedding/train.pkl','rb') as f:
#         trainset = pkl.load(f)
#
#     with open('graph4nlp/pytorch/test/graph_embedding/test.pkl','rb') as f:
#         testset = pkl.load(f)
#
#     data_loader = DataLoader(trainset, batch_size=8, shuffle=True,
#                              collate_fn=collate)
#
#     # Create model
#     model = Classifier(1, 256, trainset.num_classes, direction_option='uni')
#     loss_func = nn.CrossEntropyLoss()
#     optimizer = optim.Adam(model.parameters(), lr=0.001)
#     model.train()
#
#     epoch_losses = []
#     for epoch in range(30):
#         epoch_loss = 0
#         for iter, (bg, label) in enumerate(data_loader):
#             node_feats = bg.in_degrees().view(-1, 1).float()
#             prediction = model(bg, node_feats)
#             loss = loss_func(prediction, label)
#             optimizer.zero_grad()
#             loss.backward()
#             optimizer.step()
#             epoch_loss += loss.detach().item()
#         epoch_loss /= (iter + 1)
#         print('Epoch {}, loss {:.4f}'.format(epoch, epoch_loss))
#         epoch_losses.append(epoch_loss)
#
#     model.eval()
#     # Convert a list of tuples to two lists
#     test_X, test_Y = map(list, zip(*testset))
#     test_bg = dgl.batch(test_X)
#     test_Y = torch.tensor(test_Y).float().view(-1, 1)
#     test_node_feats = test_bg.in_degrees().view(-1, 1).float()
#     probs_Y = torch.softmax(model(test_bg, test_node_feats), 1)
#     sampled_Y = torch.multinomial(probs_Y, 1)
#     argmax_Y = torch.max(probs_Y, 1)[1].view(-1, 1)
#     print('Accuracy of sampled predictions on the test set: {:.4f}%'.format(
#         (test_Y == sampled_Y.float()).sum().item() / len(test_Y) * 100))
#     print('Accuracy of argmax predictions on the test set: {:4f}%'.format(
#         (test_Y == argmax_Y.float()).sum().item() / len(test_Y) * 100))<|MERGE_RESOLUTION|>--- conflicted
+++ resolved
@@ -186,8 +186,6 @@
     g = GraphData()
     g.from_dgl(dgl_graph)
 
-<<<<<<< HEAD
-=======
     edge_types = []
     directed_edges = []
     for edge in g.edges():
@@ -205,7 +203,6 @@
     g.edge_features['edge_weight'] = torch.tensor([1] * g.get_edge_num(), dtype=torch.float32).view(-1, 1).to(device)
     g.edge_features['reverse_edge_weight'] = torch.tensor([1] * g.get_edge_num(), dtype=torch.float32).view(-1, 1).to(device)
 
->>>>>>> 844e2aab
     # create model
     model = GNNClassifier(args.num_layers,
                           num_feats,
@@ -291,13 +288,9 @@
                         help="number of output attention heads")
     parser.add_argument("--num-layers", type=int, default=2,
                         help="number of hidden layers")
-<<<<<<< HEAD
-    parser.add_argument("--num-hidden", type=int, default=1433,
-=======
     parser.add_argument("--num-etypes", type=int, default=2,
                         help="number of edge types")
     parser.add_argument("--num-hidden", type=int, default=1435,
->>>>>>> 844e2aab
                         help="number of hidden units")
     parser.add_argument("--residual", action="store_true", default=False,
                         help="use residual connection")
