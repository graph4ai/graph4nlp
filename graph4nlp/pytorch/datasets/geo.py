--- conflicted
+++ resolved
@@ -1,5 +1,4 @@
-<<<<<<< HEAD
-=======
+
 import os
 
 import torch
@@ -31,4 +30,3 @@
         super(GeoDatasetForTree, self).__init__(root_dir=root_dir, topology_builder=topology_builder,
                                           topology_subdir=topology_subdir, graph_type=graph_type,
                                           edge_strategy=edge_strategy, merge_strategy=merge_strategy, **kwargs)
->>>>>>> 844e2aab
