--- conflicted
+++ resolved
@@ -921,17 +921,10 @@
 
     # Step 7: Batch information preparation
     big_graph.batch_size = len(graphs)
-<<<<<<< HEAD
-    # big_graph.batch = sum([[i] * graphs[i].get_node_num() for i in range(len(graphs))], start=[])
-    big_graph.batch = []
-    for tmp in [[i] * graphs[i].get_node_num() for i in range(len(graphs))]:
-        big_graph.batch.extend(tmp)
-=======
     batch_numbers = []
     for i in range(len(graphs)):
         batch_numbers.extend([i] * graphs[i].get_node_num())
     big_graph.batch = batch_numbers
->>>>>>> b61783f2
     big_graph._batch_num_nodes = [g.get_node_num() for g in graphs]
     big_graph._batch_num_edges = [g.get_edge_num() for g in graphs]
 
