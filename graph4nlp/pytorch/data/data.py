--- conflicted
+++ resolved
@@ -880,19 +880,10 @@
 
     # Step 7: Batch information preparation
     big_graph.batch_size = len(graphs)
-<<<<<<< HEAD
-    def tmp_shucheng_sum_py27(values, start = 0):
-        total = start
-        for value in values:
-            total = total + value
-        return total
-    big_graph.batch = tmp_shucheng_sum_py27([[i] * graphs[i].get_node_num() for i in range(len(graphs))], start=[])
-=======
     batch_numbers = []
     for i in range(len(graphs)):
         batch_numbers.extend([i] * graphs[i].get_node_num())
     big_graph.batch = batch_numbers
->>>>>>> 5f196276
     big_graph._batch_num_nodes = [g.get_node_num() for g in graphs]
     big_graph._batch_num_edges = [g.get_edge_num() for g in graphs]
 
