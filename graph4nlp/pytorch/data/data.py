"""
The Graph4NLP library uses the class :py:class:`GraphData` as the representation for structured data (graphs).
:py:class:`GraphData` supports basic operations to the graph, including adding nodes and edges. :py:class:`GraphData` also
supports adding features which are in tensor form, and attributes which are of arbitrary form to the corresponding
nodes or edges. Batching operations is also supported by :py:class:`GraphData`.

"""
import warnings
from collections import namedtuple

import dgl
import numpy as np
import scipy.sparse
import torch
from torch.nn.utils.rnn import pad_sequence, pack_padded_sequence

from .utils import SizeMismatchException, EdgeNotFoundException
from .utils import check_and_expand, int_to_list, entail_zero_padding, slice_to_list
from .views import NodeView, NodeFeatView, EdgeView, BatchNodeFeatView, BatchEdgeFeatView

EdgeIndex = namedtuple('EdgeIndex', ['src', 'tgt'])

node_feature_factory = dict
node_attribute_factory = list
single_node_attr_factory = dict
res_init_node_attr = {'node_attr': None}
res_init_node_features = {'node_feat': None, 'node_emb': None}

eid_nids_mapping_factory = dict
nids_eid_mapping_factory = dict
edge_feature_factory = dict
edge_attribute_factory = list
single_edge_attr_factory = dict
res_init_edge_features = {'edge_feat': None, 'edge_emb': None, 'edge_weight': None}
res_init_edge_attributes = {'edge_attr': None}

graph_data_factory = dict


class GraphData(object):
    """
    Represent a single graph with additional attributes.
    """

    def __init__(self, src=None, device=None):
        """
        Parameters
        ----------
        src: GraphData, default=None
            The source graph. If not None, then the newly generated graph is a copy of :py:class:`src`.
        device: str, default=None
            The device descriptor for graph. By default it is None.
        """

        # Initialize internal data storages.
        self._node_attributes = node_attribute_factory()
        self._node_features = node_feature_factory(res_init_node_features)
        self._edge_indices = EdgeIndex(src=[], tgt=[])
        self._nids_eid_mapping = nids_eid_mapping_factory()
        self._edge_features = edge_feature_factory(res_init_edge_features)
        self._edge_attributes = edge_attribute_factory()
        self.graph_attributes = graph_data_factory()
        self.device = device

        # Batch information. If this instance is not a batch, then the following attributes are all `None`.
        self._is_batch = False  # Bool flag indicating whether this graph is a batch graph
        self.batch = None  # Batch node indices
        self.batch_size = None  # Batch size
        self._batch_num_nodes = None  # Subgraph node number list with the length of batch size
        self._batch_num_edges = None  # Subgraph edge number list with the length of batch size

        if src is not None:
            if isinstance(src, GraphData):
                self.from_graphdata(src)
            else:
                raise NotImplementedError

    def to(self, device):
        self.device = device
        for k, v in self._node_features.items():
            if isinstance(v, torch.Tensor):
                self._node_features[k] = v.to(device)
        for k, v in self._edge_features.items():
            if isinstance(v, torch.Tensor):
                self._edge_features[k] = v.to(device)
        return self

    # Node operations
    @property
    def nodes(self) -> NodeView:
        """
        Return a node view through which the user can access the features and attributes

        Returns
        -------
        node: NodeView
            The node view
        """
        return NodeView(self)

    def get_node_num(self) -> int:
        """
        Get the number of nodes in the graph.

        Returns
        -------
        num_nodes: int
            The number of nodes in the graph.
        """
        return len(self._node_attributes)

    def add_nodes(self, node_num: int) -> None:
        """
        Add a number of nodes to the graph.

        Parameters
        ------
        node_num: int
            The number of nodes to be added
        """
        assert node_num > 0, "The number of nodes to be added should be greater than 0. (Got {})".format(node_num)

        # Create placeholders in the node attribute dictionary
        self._node_attributes.extend([single_node_attr_factory(**res_init_node_attr) for _ in range(node_num)])

        # Do padding in the node feature dictionary
        for key in self._node_features.keys():
            self._node_features[key] = entail_zero_padding(self._node_features[key], node_num)

    # Node feature operations
    @property
    def node_features(self) -> NodeFeatView:
        """
        Access and modify node feature vectors (tensor).
        This property can be accessed in a dict-of-dict fashion, with the order being [name][index].
        'name' indicates the name of the feature vector. 'index' selects the specific nodes to be accessed.
        When accessed independently, returns the feature dictionary with the format {name: tensor}

        Examples
        --------
        >>> g = GraphData()
        >>> g.add_nodes(10)
        >>> import torch
        >>> g.node_features['x'] = torch.rand((10, 10))
        >>> g.node_features['x'][0]
        torch.Tensor([0.1036, 0.6757, 0.4702, 0.8938, 0.6337, 0.3290, 0.6739, 0.1091, 0.7996, 0.0586])

        Returns
        -------
        NodeFeatView
        """

        return self.nodes[:].features

    def get_node_features(self, nodes: int or slice) -> torch.Tensor:
        """
        Get the node feature dictionary of the `nodes`

        Parameters
        ----------
        nodes: int or slice
            The nodes to be accessed

        Returns
        -------
        node_features: dict
            The reference dict of the actual tensor
        """
        ret = dict()
        for key in self._node_features.keys():
            if self._node_features[key] is None:
                ret[key] = None
            else:
                ret[key] = self._node_features[key][nodes]
        return ret

    def node_feature_names(self):
        return self._node_features.keys()

    def set_node_features(self, nodes: int or slice, new_data: dict) -> None:
        """
        Set the features of the `nodes` with the given `new_data``.

        Parameters
        ----------
        nodes: int or slice
            The nodes involved
        new_data: dict
            The new data to write. Key indicates feature name and value indicates the actual value

        Raises
        ----------
        SizeMismatchException
            If the size of the new features does not match the node number
        """
        # Consistency check
        for key in new_data.keys():
            if key not in self._node_features or self._node_features[key] is None:  # A new feature is added
                # If the shape of the new feature does not match the number of existing nodes, then error occurs
                if (not isinstance(nodes, slice)) or (
                        len(slice_to_list(nodes, self.get_node_num())) != self.get_node_num()):
                    raise ValueError(
                        'The new feature `{}\' should cover all existing {} nodes!'.format(key, self.get_node_num()))

        # Modification
        for key, value in new_data.items():
            # Node-shape check
            assert value.shape[0] == self.get_node_num(), \
                "The shape feature '{}' does not match the number of nodes in the graph. Got a {} tensor but have {} nodes.".format(
                    key, value.shape, self.get_node_num())

            assert isinstance(value, torch.Tensor), "`{}' is not a tensor. Node features are expected to be tensor."

            value_on_device = value
            if key not in self._node_features or self._node_features[key] is None:
                self._node_features[key] = value_on_device
            else:
                if nodes == slice(None, None, None):
                    self._node_features[key] = value_on_device
                else:
                    self._node_features[key][nodes] = value_on_device

    # Node attribute operations
    @property
    def node_attributes(self) -> list:
        """
        Access node attribute dictionary

        Returns
        -------
        node_attribute_dict: dict
            The dict of node attributes
        """
        return self._node_attributes

    def get_node_attrs(self, nodes: int or slice):
        """
        Get the attributes of the given `nodes`.

        Parameters
        ----------
        nodes: int
         or slice
            The given node index

        Returns
        -------
        list
            The node attribute dictionary.
        """
        # if isinstance(nodes, slice):
        #     node_idx = slice_to_list(nodes, self.get_node_num())
        # else:
        #     node_idx = [nodes]
        #
        # ret = {}
        # for idx in node_idx:
        #     ret[idx] = self._node_attributes[idx]
        # return ret
        return self._node_attributes[nodes]

    # Edge views and operations
    @property
    def edges(self):
        """
        Return an edge view of the edges and the corresponding data

        Returns
        -------
        edges: EdgeView
        """
        return EdgeView(self)

    def get_edge_num(self) -> int:
        """
        Get the number of edges in the graph

        Returns
        -------
        num_edges: int
            The number of edges
        """
        return len(self._edge_indices.src)

    def add_edge(self, src: int, tgt: int):
        """
        Add one edge to the graph.

        Parameters
        ----------
        src: int
            Source node index
        tgt: int
            Target node index

        Raises
        ------
        ValueError
            If one of the endpoints of the edge doesn't exist in the graph.
        """
        # Consistency check
        if (src < 0 or src >= self.get_node_num()) and (tgt < 0 and tgt >= self.get_node_num()):
            raise ValueError('Endpoint not in the graph.')

        # Duplicate edge check. If the edge to be added already exists in the graph, then skip it.
        endpoint_tuple = (src, tgt)
        if endpoint_tuple in self._nids_eid_mapping.keys():
            warnings.warn('Edge {} is already in the graph. Skipping this edge.'.format(endpoint_tuple), Warning)
            return

        # Append to the mapping list
        eid = self.get_edge_num()
        self._nids_eid_mapping[endpoint_tuple] = eid

        # Add edge
        self._edge_indices.src.append(src)
        self._edge_indices.tgt.append(tgt)

        # Initialize edge feature and attribute
        # 1. create placeholder in edge attribute dictionary
        self._edge_attributes.append(single_edge_attr_factory(**res_init_edge_attributes))
        # 2. perform zero padding
        for key in self._edge_features.keys():
            self._edge_features[key] = entail_zero_padding(self._edge_features[key], 1)

    def add_edges(self, src: int or list, tgt: int or list):
        """
        Add a bunch of edges to the graph.

        Parameters
        ----------
        src: int or list
            Source node indices
        tgt: int or list
            Target node indices

        Raises
        ------
        ValueError
            If the lengths of `src` and `tgt` don't match or one of the list contains no element.
        """
        src, tgt = check_and_expand(int_to_list(src), int_to_list(tgt))
        assert len(src) == len(tgt), "Length of the source and target indices is not the same. " \
                                     "Got {} source nodes and {} target nodes".format(len(src), len(tgt))
        for src_idx, tgt_idx in zip(src, tgt):
            # Consistency check
            if (src_idx < 0 or src_idx >= self.get_node_num()) and (tgt_idx < 0 and tgt_idx >= self.get_node_num()):
                raise ValueError('Endpoint not in the graph.')

        current_num_edges = len(self._edge_attributes)
        duplicate_edge_indices = list()
        for i in range(len(src)):
            # Duplicate edge check. If the edge to be added already exists in the graph, then skip it.
            endpoint_tuple = (src[i], tgt[i])
            if endpoint_tuple in self._nids_eid_mapping.keys():
                warnings.warn('Edge {} is already in the graph. Skipping this edge.'.format(endpoint_tuple), Warning)
                duplicate_edge_indices.append(i)
                continue
            self._nids_eid_mapping[endpoint_tuple] = current_num_edges + i

        # Remove duplicate edges
        duplicate_edge_indices.reverse()  # Needs to be reversed first to avoid index overflow after popping.
        for edge_index in duplicate_edge_indices:
            src.pop(edge_index)
            tgt.pop(edge_index)

        num_edges = len(src)

        # Add edge indices
        self._edge_indices.src.extend(src)
        self._edge_indices.tgt.extend(tgt)

        # Initialize edge attributes and features
        self._edge_attributes.extend([single_edge_attr_factory(**res_init_edge_attributes) for _ in range(num_edges)])
        for key in self._edge_features.keys():
            self._edge_features[key] = entail_zero_padding(self._edge_features[key], num_edges)

    def edge_ids(self, src: int or list, tgt: int or list) -> list:
        """
        Convert the given endpoints to edge indices.

        Parameters
        ----------
        src: int or list
            The index of source node(s).
        tgt: int or list
            The index of target node(s).

        Returns
        -------
        list
            The index of corresponding edges.

        Raises
        ------
        EdgeNotFoundException
            If the edge is not in the graph.
        """
        assert isinstance(src, int) or isinstance(src, list), "`src` should be either int or list."
        assert isinstance(tgt, int) or isinstance(tgt, list), "`tgt` should be either int or list."
        src, tgt = check_and_expand(int_to_list(src), int_to_list(tgt))
        eid_list = []
        try:
            for src_idx, tgt_idx in zip(src, tgt):
                eid_list.append(self._nids_eid_mapping[(src_idx, tgt_idx)])
        except KeyError:
            raise EdgeNotFoundException('Edge {} does not exist!'.format((src, tgt)))
        return eid_list

    def get_all_edges(self) -> list:
        """
        Get all the edges in the graph

        Returns
        -------
        edges: list
            List of edges. Each edge is in the shape of the endpoint tuple (src, dst).
        """
        edges = []
        for i in range(self.get_edge_num()):
            edges.append((self._edge_indices.src[i], self._edge_indices.tgt[i]))
        return edges

    # Edge feature operations
    @property
    def edge_features(self):
        return self.edges[:].features

    def get_edge_feature(self, edges: list):
        """
        Get the feature of the given edges.

        Parameters
        ----------
        edges: list
            Edge indices

        Returns
        -------
        dict
            The dictionary containing all relevant features.
        """
        ret = {}
        for key in self._edge_features.keys():
            if self._edge_features[key] is None:
                ret[key] = None
            else:
                ret[key] = self._edge_features[key][edges]
        return ret

    def get_edge_feature_names(self):
        """Get all the names of edge features"""
        return self._edge_features.keys()

    def set_edge_feature(self, edges: int or slice or list, new_data: dict):
        """
        Set edge feature

        Parameters
        ----------
        edges: int or list or slice
            Edge indices
        new_data: dict
            New data

        Raises
        ----------
        SizeMismatchException
            If the size of the new features does not match the node number
        """
        # Consistency check
        for key in new_data.keys():
            if key not in self._edge_features or self._edge_features[key] is None:  # A new feature is added
                # If the shape of the new feature does not match the number of existing nodes, then error occurs
                if (not isinstance(edges, slice)) or (
                        len(slice_to_list(edges, self.get_edge_num())) != self.get_edge_num()):
                    raise SizeMismatchException(
                        'The new feature `{}\' should cover all existing {} edges!'.format(key, self.get_edge_num()))

        # Modification
        for key, value in new_data.items():
            assert isinstance(value, torch.Tensor), "`{}' is not a tensor. Node features are expected to be tensor."
            assert value.shape[0] == self.get_edge_num(), "Length of the feature vector does not match the edge number." \
                                                          "Got tensor '{}' of shape {} but the graph has only {} edges.".format(
                key, value.shape, self.get_edge_num())
            # Move the new value to the device consistent with current graph
            value_on_device = value.to(self.device)

            if key not in self._edge_features or self._edge_features[key] is None:
                self._edge_features[key] = value_on_device
            elif edges == slice(None, None, None):
                # Same as node features, if the edges to be modified is all the edges in the graph.
                self._edge_features[key] = value_on_device
            else:
                self._edge_features[key][edges] = value_on_device

    # Edge attribute operations
    @property
    def edge_attributes(self):
        return self._edge_attributes

    # Conversion utility functions
    def to_dgl(self) -> dgl.DGLGraph:
        """
        Convert to dgl.DGLGraph
        Note that there will be some information loss when calling this funciton, e.g. the batch-related information
        will not be copied to DGLGraph since it is only intended for computation.

        Returns
        -------
        g: dgl.DGLGraph
            The converted dgl.DGLGraph
        """
        dgl_g = dgl.DGLGraph().to(self.device)
        # Add nodes and their features
        dgl_g.add_nodes(num=self.get_node_num())
        for key, value in self._node_features.items():
            if value is not None:
                dgl_g.ndata[key] = value
        # Add edges and their features
        dgl_g.add_edges(u=self._edge_indices.src, v=self._edge_indices.tgt)
        for key, value in self._edge_features.items():
            if value is not None:
                dgl_g.edata[key] = value
        return dgl_g

    def from_dgl(self, dgl_g: dgl.DGLGraph):
        """
        Build the graph from dgl.DGLGraph

        Parameters
        ----------
        dgl_g: dgl.DGLGraph
            The source graph
        """
        assert self.get_edge_num() == 0 and self.get_node_num() == 0, \
            'This graph isn\'t an empty graph. Please use an empty graph for conversion.'

        # Add nodes
        self.add_nodes(dgl_g.number_of_nodes())
        for k, v in dgl_g.ndata.items():
            self.node_features[k] = v

        # Add edges
        src_tensor, tgt_tensor = dgl_g.edges()
        src_list = list(src_tensor.detach().cpu().numpy())
        tgt_list = list(tgt_tensor.detach().cpu().numpy())
        self.add_edges(src_list, tgt_list)
        for k, v in dgl_g.edata.items():
            self.edge_features[k] = v

    def from_dense_adj(self, adj: torch.Tensor):
        assert adj.dim() == 2, 'Adjancency matrix is not 2-dimensional.'
        assert adj.shape[0] == adj.shape[1], 'Adjancecy is not a square.'

        node_num = adj.shape[0]
        self.add_nodes(node_num)
        edge_weight = []
        for i in range(adj.shape[0]):
            for j in range(adj.shape[1]):
                if adj[i][j] != 0:
                    self.add_edge(i, j)
                    edge_weight.append(adj[i][j])
        edge_weight = torch.stack(edge_weight, dim=0)
        self.edge_features['edge_weight'] = edge_weight

    def from_scipy_sparse_matrix(self, adj: scipy.sparse.coo_matrix):
        assert adj.shape[0] == adj.shape[1], 'Got an adjancecy matrix which is not a square.'

        num_nodes = adj.shape[0]
        self.add_nodes(num_nodes)

        for i in range(adj.row.shape[0]):
            self.add_edge(adj.row[i], adj.col[i])
        self.edge_features['edge_weight'] = torch.tensor(adj.data)

    def adj_matrix(self):
        ret = torch.zeros((self.get_node_num(), self.get_node_num()))
        all_edges = self.edges()
        for i in range(len(all_edges)):
            u, v = all_edges[i]
            ret[u][v] = 1
        return ret

    def scipy_sparse_adj(self, batch_view=False):
        """
        Return the scipy.sparse.coo_matrix form of the adjacency matrix
        Parameters
        ----------
        batch_view: bool
            Whether to return the split view of the adjacency matrix. Return a list of COO matrix if True

        Returns
        -------
        scipy.sparse.coo_matrix or list
        """
        row = np.array(self._edge_indices[0])
        col = np.array(self._edge_indices[1])
        data = np.ones(self.get_edge_num())
        if not batch_view:
            matrix = scipy.sparse.coo_matrix((data, (row, col)), shape=(self.get_node_num(), self.get_node_num()))
            return matrix
        else:
            if self._is_batch is not True:
                raise Exception("Cannot enable batch view of COO adjacency matrix on a non-batch graph.")
            matrices = []
            cum_num_edges = 0
            cum_num_nodes = 0
            for i in range(self.batch_size):
                num_edges = self._batch_num_edges[i]
                num_nodes = self._batch_num_nodes[i]
                # Slicing the matrix one by one
                cur_row = row[cum_num_edges:cum_num_edges + num_edges]
                cur_col = col[cum_num_edges:cum_num_edges + num_edges]
                cur_data = data[cum_num_nodes:cum_num_nodes + num_nodes]
                cur_matrix = scipy.sparse.coo_matrix((cur_data, (cur_row, cur_col)), shape=(num_nodes, num_nodes))
                matrices.append(cur_matrix)
                cum_num_edges += num_edges
                cum_num_nodes += num_nodes
            return matrices

    def from_graphdata(self, src):
        """Build a clone from a source GraphData"""

        # Add nodes and edges
        self.add_nodes(src.get_node_num())
        self.add_edges(src._edge_indices.src, src._edge_indices.tgt)

        # Deepcopy of feature tensors
        for k, v in src._node_features.items():
            self._node_features[k] = v
        for k, v in src._edge_features.items():
            self._edge_features[k] = v

        # Copy attributes
        import copy
        self._node_attributes = copy.deepcopy(src.node_attributes)
        self._edge_attributes = copy.deepcopy(src.edge_attributes)
        self.graph_attributes = copy.deepcopy(src.graph_attributes)

        # Copy batch information if necessary
        if src._is_batch:
            self.copy_batch_info(src)

        # Move data to the device of the source graph
        self.to(src.device)

    def copy_batch_info(self, batch):
        self._is_batch = True
        self.batch = batch.batch
        self.device = batch.device
        self.batch_size = batch.batch_size
        self._batch_num_edges = batch._batch_num_edges
        self._batch_num_nodes = batch._batch_num_nodes

    @property
    def batch_node_features(self):
        """
        Get a view of the batched(padded) version of the node features. Shape: (B, N, D)

        Returns
        -------
        BatchNodeFeatView
        """
        return BatchNodeFeatView(self)

    def _get_batch_node_features(self, item=None):
        """
        Get the batched view of node feature tensors, i.e., tensors in (B, N, D) view

        Parameters
        -------
        item: str
            The name of the features. If None then return a dictionary of all the features.

        Returns
        -------
        dict or tensor:
            A dictionary containing the node feature names and the corresponding batch-view tensors, or just the
            specified tensor.
        """
        if not self._is_batch:
            raise Exception("Calling batch_node_features() method on a non-batch graph.")
        if item is None:
            batch_node_features = dict()
            separate_features = self.split_node_features
            for k, v in separate_features.items():
                batch_node_features[k] = pad_sequence(list(v), batch_first=True)
            return batch_node_features
        else:
            if (item not in self.node_features.keys()) or (self.node_features[item] is None):
                raise Exception("Node feature {} doesn't exist!".format(item))
            return pad_sequence(self.split_node_features[item], batch_first=True)

    def _set_batch_node_features(self, key, value):
        """
        Set node features in batch view.

        Parameters
        ----------
        key: str
            The name of the feature.
        value: Tensor
            The values to be written, in the shape of (B, N, D)
        """
        individual_features = [value[i, :self._batch_num_nodes[i]] for i in range(len(self._batch_num_nodes))]
        self.set_node_features(slice(None, None, None), {key: torch.cat(individual_features)})

    @property
    def batch_edge_features(self):
        """
        Edge version of self.batch_node_features

        Returns
        -------
        BatchEdgeFeatView
        """
        return BatchEdgeFeatView(self)

    def _get_batch_edge_features(self, item=None):
        """
        An edge version of :py:method `batch_node_features`.

        Returns
        -------
        dict or tensor:
            A dictionary containing the edge feature names and the corresponding batch-view tensors.
        """
        if not self._is_batch:
            raise Exception("Calling batch_edge_features() method on a non-batch graph.")
        if item is None:
            batch_edge_features = dict()
            for k, v in self.split_edge_features.items():
                batch_edge_features[k] = pad_sequence(list(v), batch_first=True)
            return batch_edge_features
        else:
            if (item not in self.edge_features.keys()) or (self.edge_features[item] is None):
                raise Exception("Edge feature {} doesn't exist!".format(item))
            return pad_sequence(self.split_edge_features[item], batch_first=True)

    def _set_batch_edge_features(self, key, value):
        individual_features = [value[i, :self._batch_num_edges[i]] for i in range(len(self._batch_num_edges))]
        self.set_edge_feature(slice(None, None, None), {key: torch.cat(individual_features)})

    @property
    def split_node_features(self):
        if not self._is_batch:
            raise Exception("Calling split_node_features() method on a non-batch graph.")
        node_features = dict()
        for feature in self.node_features.keys():
            if self.node_features[feature] is None:
                continue
            node_features[feature] = torch.split(self.node_features[feature],
                                                 split_size_or_sections=self._batch_num_nodes)
        return node_features

    @property
    def split_edge_features(self):
        if not self._is_batch:
            raise Exception("Calling split_edge_features() method on a non-batch graph.")
        edge_features = dict()
        for feature in self.edge_features.keys():
            if self.edge_features[feature] is None:
                continue
            edge_features[feature] = torch.split(self.edge_features[feature],
                                                 split_size_or_sections=self._batch_num_edges)
        return edge_features


def from_dgl(g: dgl.DGLGraph) -> GraphData:
    """
    Convert a dgl.DGLGraph to a GraphData object.

    Parameters
    ----------
    g: dgl.DGLGraph
        The source graph in DGLGraph format.

    Returns
    -------
    GraphData
        The converted graph in GraphData format.
    """
    graph = GraphData()
    graph.from_dgl(g)
    return graph


def to_batch(graphs: list = None) -> GraphData:
    """
    Convert a list of GraphData to a large graph (a batch).

    Parameters
    ----------
    graphs: list of GraphData
        The list of GraphData to be batched

    Returns
    -------
    GraphData
        The large graph containing all the graphs in the batch.
    """

    # Check
    assert isinstance(graphs, list), "to_batch() only accepts list of GraphData!"
    assert len(graphs) > 0, "Cannot convert an empty list of graphs into a big batched graph!"

    # Optimized version
    big_graph = GraphData()
    big_graph._is_batch = True
    big_graph.device = graphs[0].device

    total_num_nodes = 0
    for g in graphs:
        total_num_nodes += g.get_node_num()

    # Step 1: Add nodes
    big_graph.add_nodes(total_num_nodes)

    # Step 2: Set node features
    node_features = dict()
    for g in graphs:
        for feature_name in g.node_features.keys():
            if feature_name in node_features:
                node_features[feature_name].append(g.node_features[feature_name])
            else:
                node_features[feature_name] = [g.node_features[feature_name]]
    for k, v in node_features.items():
        if None in v:
            continue
        else:
            feature_tensor = torch.cat(v, dim=0)
            big_graph.node_features[k] = feature_tensor

    # Step 3: Set node attributes
    total_node_count = 0
    for g in graphs:
        for i in range(g.get_node_num()):
            big_graph.node_attributes[total_node_count] = g.node_attributes[i]
            total_node_count += 1

    # Step 4: Add edges
    def stack_edge_indices(gs):
        all_edge_indices = EdgeIndex(src=[], tgt=[])
        cumulative_node_num = 0
        for g in gs:
            for edge_index_tuple in g.get_all_edges():
                src, tgt = edge_index_tuple
                src += cumulative_node_num
                tgt += cumulative_node_num
                all_edge_indices.src.append(src)
                all_edge_indices.tgt.append(tgt)
            cumulative_node_num += g.get_node_num()
        return all_edge_indices

    all_edge_indices = stack_edge_indices(graphs)
    big_graph.add_edges(all_edge_indices.src, all_edge_indices.tgt)

    # Step 5: Add edge features
    edge_features = dict()
    for g in graphs:
        for feature_name in g.edge_features.keys():
            if feature_name in edge_features:
                edge_features[feature_name].append(g.edge_features[feature_name])
            else:
                edge_features[feature_name] = [g.edge_features[feature_name]]
    for k, v in edge_features.items():
        if None in v:
            continue
        else:
            feature_tensor = torch.cat(v, dim=0)
            big_graph.edge_features[k] = feature_tensor

    # Step 6: Add edge attributes
    total_edge_count = 0
    for g in graphs:
        for i in range(g.get_edge_num()):
            big_graph.edge_attributes[total_edge_count] = g.edge_attributes[i]
            total_edge_count += 1

    # Step 7: Batch information preparation
    big_graph.batch_size = len(graphs)
<<<<<<< HEAD
    batch_numbers = []
    for i in range(len(graphs)):
        batch_numbers.extend([i] * graphs[i].get_node_num())
    big_graph.batch = batch_numbers
=======
    # big_graph.batch = sum([[i] * graphs[i].get_node_num() for i in range(len(graphs))], start=[])
    tmp = [[i] * graphs[i].get_node_num() for i in range(len(graphs))]
    big_graph.batch = [y for x in tmp for y in x]
>>>>>>> cdad97c0
    big_graph._batch_num_nodes = [g.get_node_num() for g in graphs]
    big_graph._batch_num_edges = [g.get_edge_num() for g in graphs]

    return big_graph


def from_batch(batch: GraphData) -> list:
    """
    Convert a batch consisting of several GraphData instances to a list of GraphData instances.

    Parameters
    ----------
    batch: GraphData
        The source batch to be split.

    Returns
    -------
    list
        A list containing all the GraphData instances contained in the source batch.
    """

    num_nodes = batch._batch_num_nodes
    num_edges = batch._batch_num_edges
    all_edges = batch.get_all_edges()
    batch_size = batch.batch_size
    ret = []
    cum_n_nodes = 0
    cum_n_edges = 0

    # Construct graph respectively
    for i in range(batch_size):
        g = GraphData(device=batch.device)
        g.add_nodes(num_nodes[i])
        edges = all_edges[cum_n_edges:cum_n_edges + num_edges[i]]
        src, tgt = [e[0] - cum_n_nodes for e in edges], [e[1] - cum_n_nodes for e in edges]
        g.add_edges(src, tgt)
        cum_n_edges += num_edges[i]
        cum_n_nodes += num_nodes[i]
        ret.append(g)

    # Add node and edge features

    for k, v in batch._node_features.items():
        if v is not None:
            cum_n_nodes = 0  # Cumulative node numbers
            for i in range(batch_size):
                ret[i].node_features[k] = v[cum_n_nodes:cum_n_nodes + num_nodes[i]]
                cum_n_nodes += num_nodes[i]

    for k, v in batch._edge_features.items():
        if v is not None:
            cum_n_edges = 0  # Cumulative edge numbers
            for i in range(batch_size):
                ret[i].edge_features[k] = v[cum_n_edges:cum_n_edges + num_edges[i]]
                cum_n_edges += num_edges[i]

    cum_n_nodes = 0
    cum_n_edges = 0

    # Add node and edge attributes
    for graph_cnt in range(batch_size):
        for num_graph_nodes in range(num_nodes[graph_cnt]):
            ret[graph_cnt].node_attributes[num_graph_nodes] = batch.node_attributes[cum_n_nodes + num_graph_nodes]
        for num_graph_edges in range(num_edges[graph_cnt]):
            ret[graph_cnt].edge_attributes[num_graph_edges] = batch.edge_attributes[cum_n_edges + num_graph_edges]
        cum_n_edges += num_edges[graph_cnt]
        cum_n_nodes += num_nodes[graph_cnt]

    return ret


# Testing code
if __name__ == '__main__':
    a1 = GraphData()
    a1.add_nodes(10)
    a2 = GraphData()
    a2.add_nodes(15)
    a3 = to_batch([a1, a2])
    print(len(a1.node_attributes), len(a2.node_attributes), len(a3.node_attributes))<|MERGE_RESOLUTION|>--- conflicted
+++ resolved
@@ -880,16 +880,10 @@
 
     # Step 7: Batch information preparation
     big_graph.batch_size = len(graphs)
-<<<<<<< HEAD
     batch_numbers = []
     for i in range(len(graphs)):
         batch_numbers.extend([i] * graphs[i].get_node_num())
     big_graph.batch = batch_numbers
-=======
-    # big_graph.batch = sum([[i] * graphs[i].get_node_num() for i in range(len(graphs))], start=[])
-    tmp = [[i] * graphs[i].get_node_num() for i in range(len(graphs))]
-    big_graph.batch = [y for x in tmp for y in x]
->>>>>>> cdad97c0
     big_graph._batch_num_nodes = [g.get_node_num() for g in graphs]
     big_graph._batch_num_edges = [g.get_edge_num() for g in graphs]
 
