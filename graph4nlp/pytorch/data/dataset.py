--- conflicted
+++ resolved
@@ -4,6 +4,7 @@
 from collections import Counter
 from copy import deepcopy
 from multiprocessing import Pool
+
 import numpy as np
 import stanfordcorenlp
 import torch.utils.data
@@ -12,6 +13,7 @@
 from graph4nlp.pytorch.modules.utils.padding_utils import pad_2d_vals_no_size
 
 from ..data.data import GraphData, to_batch
+from ..modules.graph_construction.base import GraphConstructionBase
 from ..modules.graph_construction.constituency_graph_construction import (
     ConstituencyBasedGraphConstruction,
 )
@@ -226,22 +228,17 @@
     """
     Base class for datasets.
 
-    The dataset is organized in a two-layer index style. Direct access
-    to the dataset object, e.g. Dataset[1], will first be converted to
-    the access to the internal index list, which is then passed to
-    access the actual data. This design is for the ease of sampling.
+    The dataset is organized in a two-layer index style. Direct access to the dataset object, e.g. Dataset[1], will first
+    be converted to the access to the internal index list, which is then passed to access the actual data. This design
+    is for the ease of sampling.
 
     Examples
     --------
-    Suppose we have a Dataset containing 5 data items
-    ['a', 'b', 'c', 'd', 'e']. The indices of the 5 elements in the
-    list are correspondingly [0, 1, 2, 3, 4]. Suppose the dataset
-    is shuffled, which shuffles the internal index list, the consequent
-    indices becomes [2, 3, 1, 4, 5]. Then an access to the dataset
-    `Dataset[2]` will first access the indices[2] which is 1, and then
-    use the received index to access the actual dataset, which will
-    return the actual data item 'b'. Now to the user the 3rd ([2])
-    element in the dataset got shuffled and is not 'c'.
+    Suppose we have a Dataset containing 5 data items ['a', 'b', 'c', 'd', 'e']. The indices of the 5 elements in the
+    list are correspondingly [0, 1, 2, 3, 4]. Suppose the dataset is shuffled, which shuffles the internal index list, the
+    consequent indices becomes [2, 3, 1, 4, 5]. Then an access to the dataset `Dataset[2]` will first access the indices[2]
+    which is 1, and then use the received index to access the actual dataset, which will return the actual data item 'b'.
+    Now to the user the 3rd ([2]) element in the dataset got shuffled and is not 'c'.
 
     Parameters
     ----------
@@ -320,15 +317,13 @@
             If it is set ``None``, we will randomly set the initial word embedding values.
         pretrained_word_emb_url: str optional, default: ``None``
             The url for downloading pretrained word embedding.
-            Note that we only prepare the default ``url`` for English with
-            ``pretrained_word_emb_name`` as ``"42B"``, ``"840B"``, 'twitter.27B' and '6B'.
+            Note that we only prepare the default ``url`` for English with ``pretrained_word_emb_name`` as ``"42B"``, ``"840B"``, 'twitter.27B' and '6B'.
         target_pretrained_word_emb_name: str, optional, default=None
             The name of pretrained word embedding in ``torchtext`` for target language.
             If it is set ``None``, we will use ``pretrained_word_emb_name``.
         target_pretrained_word_emb_url: str optional, default: ``None``
             The url for downloading pretrained word embedding for target language.
-            Note that we only prepare the default ``url`` for English with
-            ``pretrained_word_emb_name`` as ``"42B"``, ``"840B"``, 'twitter.27B' and '6B'.
+            Note that we only prepare the default ``url`` for English with ``pretrained_word_emb_name`` as ``"42B"``, ``"840B"``, 'twitter.27B' and '6B'.
         pretrained_word_emb_cache_dir: str, optional, default: ``".vector_cache/"``
             The path of directory saving the temporary word embedding file.
         use_val_for_vocab: bool, default=False
@@ -336,8 +331,7 @@
         seed: int, default=1234
             The seed for random function.
         thread_number: int, default=4
-            The thread number for building initial graph. For most case, it may be the
-            number of your CPU cores.
+            The thread number for building initial graph. For most case, it may be the number of your CPU cores.
         port: int, default=9000
             The port for stanfordcorenlp.
         timeout: int, default=15000
@@ -345,8 +339,7 @@
         for_inference: bool, default=False
             Whether this dataset is used for inference.
         reused_vocab_model: str, default=None
-            When ``for_inference`` is true, you need to specify the directory where the
-            vocabulary data is located.
+            When ``for_inference`` is true, you need to specify the directory where the vocabulary data is located.
         kwargs
         """
         super(Dataset, self).__init__()
@@ -386,8 +379,7 @@
         if self.for_inference:
             if not reused_vocab_model:
                 raise ValueError(
-                    "Before inference, you should pass the processed vocab_model to "
-                    "``reused_vocab_model``."
+                    "Before inference, you should pass the processed vocab_model to ``reused_vocab_model``."
                 )
             self.vocab_model = reused_vocab_model
 
@@ -395,8 +387,7 @@
             if hasattr(self, "reused_label_model"):
                 if not self.reused_label_model:
                     raise ValueError(
-                        "Before inference, you should pass the processed label_model to "
-                        "``reused_label_model``."
+                        "Before inference, you should pass the processed label_model to ``reused_label_model``."
                     )
                 self.label_model = self.reused_label_model
 
@@ -452,15 +443,13 @@
         Read raw data from the disk and put them in a dictionary (`self.data`).
         The raw data file should be organized as the format defined in `self.parse_file()` method.
 
-        This function calls `self.parse_file()` repeatedly and pass the file paths in
-        `self.raw_file_names` once at a time.
-
-        This function builds `self.data` which is a dict of {int (index): DataItem},
-        where the id represents the index of the DataItem w.r.t. the whole dataset.
-
-        This function also builds the `self.split_ids` dictionary whose keys correspond to
-        those of self.raw_file_names defined by the user, indicating the indices of each
-        subset (e.g. train, val and test).
+        This function calls `self.parse_file()` repeatedly and pass the file paths in `self.raw_file_names` once at a time.
+
+        This function builds `self.data` which is a dict of {int (index): DataItem}, where the id represents the
+        index of the DataItem w.r.t. the whole dataset.
+
+        This function also builds the `self.split_ids` dictionary whose keys correspond to those of self.raw_file_names
+        defined by the user, indicating the indices of each subset (e.g. train, val and test).
 
         """
         if self.for_inference:
@@ -1302,17 +1291,15 @@
 
     def parse_file(self, file_path) -> list:
         """
-<<<<<<< HEAD
         Read and parse the file specified by `file_path`.
         The file format is specified by each individual task-specific base class.
         Returns all the indices of data items in this file w.r.t. the whole dataset.
         For SequenceLabelingDataset, the format of the input file should contain lines of tokens,
-=======
-        Read and parse the file specified by `file_path`. The file format is specified by each 
-        individual task-specific base class. Returns all the indices of data items in 
+        each line representing one record of token at first column and its tag at the last column.
+        Read and parse the file specified by `file_path`. The file format is specified by each
+        individual task-specific base class. Returns all the indices of data items in
         this file w.r.t. the whole dataset.
-        For SequenceLabelingDataset, the format of the input file should contain lines of tokens, 
->>>>>>> 952845cd
+        For SequenceLabelingDataset, the format of the input file should contain lines of tokens,
         each line representing one record of token at first column and its tag at the last column.
 
         Examples
