--- conflicted
+++ resolved
@@ -12,6 +12,7 @@
 from graph4nlp.pytorch.modules.utils.padding_utils import pad_2d_vals_no_size
 
 from ..data.data import GraphData, to_batch
+from ..modules.graph_construction.base import GraphConstructionBase
 from ..modules.graph_construction.constituency_graph_construction import (
     ConstituencyBasedGraphConstruction,
 )
@@ -226,22 +227,17 @@
     """
     Base class for datasets.
 
-    The dataset is organized in a two-layer index style. Direct access
-    to the dataset object, e.g. Dataset[1], will first be converted to
-    the access to the internal index list, which is then passed to
-    access the actual data. This design is for the ease of sampling.
+    The dataset is organized in a two-layer index style. Direct access to the dataset object, e.g. Dataset[1], will first
+    be converted to the access to the internal index list, which is then passed to access the actual data. This design
+    is for the ease of sampling.
 
     Examples
     --------
-    Suppose we have a Dataset containing 5 data items
-    ['a', 'b', 'c', 'd', 'e']. The indices of the 5 elements in the
-    list are correspondingly [0, 1, 2, 3, 4]. Suppose the dataset
-    is shuffled, which shuffles the internal index list, the consequent
-    indices becomes [2, 3, 1, 4, 5]. Then an access to the dataset
-    `Dataset[2]` will first access the indices[2] which is 1, and then
-    use the received index to access the actual dataset, which will
-    return the actual data item 'b'. Now to the user the 3rd ([2])
-    element in the dataset got shuffled and is not 'c'.
+    Suppose we have a Dataset containing 5 data items ['a', 'b', 'c', 'd', 'e']. The indices of the 5 elements in the
+    list are correspondingly [0, 1, 2, 3, 4]. Suppose the dataset is shuffled, which shuffles the internal index list, the
+    consequent indices becomes [2, 3, 1, 4, 5]. Then an access to the dataset `Dataset[2]` will first access the indices[2]
+    which is 1, and then use the received index to access the actual dataset, which will return the actual data item 'b'.
+    Now to the user the 3rd ([2]) element in the dataset got shuffled and is not 'c'.
 
     Parameters
     ----------
@@ -320,15 +316,13 @@
             If it is set ``None``, we will randomly set the initial word embedding values.
         pretrained_word_emb_url: str optional, default: ``None``
             The url for downloading pretrained word embedding.
-            Note that we only prepare the default ``url`` for English with
-            ``pretrained_word_emb_name`` as ``"42B"``, ``"840B"``, 'twitter.27B' and '6B'.
+            Note that we only prepare the default ``url`` for English with ``pretrained_word_emb_name`` as ``"42B"``, ``"840B"``, 'twitter.27B' and '6B'.
         target_pretrained_word_emb_name: str, optional, default=None
             The name of pretrained word embedding in ``torchtext`` for target language.
             If it is set ``None``, we will use ``pretrained_word_emb_name``.
         target_pretrained_word_emb_url: str optional, default: ``None``
             The url for downloading pretrained word embedding for target language.
-            Note that we only prepare the default ``url`` for English with
-            ``pretrained_word_emb_name`` as ``"42B"``, ``"840B"``, 'twitter.27B' and '6B'.
+            Note that we only prepare the default ``url`` for English with ``pretrained_word_emb_name`` as ``"42B"``, ``"840B"``, 'twitter.27B' and '6B'.
         pretrained_word_emb_cache_dir: str, optional, default: ``".vector_cache/"``
             The path of directory saving the temporary word embedding file.
         use_val_for_vocab: bool, default=False
@@ -336,8 +330,7 @@
         seed: int, default=1234
             The seed for random function.
         thread_number: int, default=4
-            The thread number for building initial graph. For most case, it may be the
-            number of your CPU cores.
+            The thread number for building initial graph. For most case, it may be the number of your CPU cores.
         port: int, default=9000
             The port for stanfordcorenlp.
         timeout: int, default=15000
@@ -345,8 +338,7 @@
         for_inference: bool, default=False
             Whether this dataset is used for inference.
         reused_vocab_model: str, default=None
-            When ``for_inference`` is true, you need to specify the directory where the
-            vocabulary data is located.
+            When ``for_inference`` is true, you need to specify the directory where the vocabulary data is located.
         kwargs
         """
         super(Dataset, self).__init__()
@@ -386,8 +378,7 @@
         if self.for_inference:
             if not reused_vocab_model:
                 raise ValueError(
-                    "Before inference, you should pass the processed vocab_model to "
-                    "``reused_vocab_model``."
+                    "Before inference, you should pass the processed vocab_model to ``reused_vocab_model``."
                 )
             self.vocab_model = reused_vocab_model
 
@@ -395,8 +386,7 @@
             if hasattr(self, "reused_label_model"):
                 if not self.reused_label_model:
                     raise ValueError(
-                        "Before inference, you should pass the processed label_model to "
-                        "``reused_label_model``."
+                        "Before inference, you should pass the processed label_model to ``reused_label_model``."
                     )
                 self.label_model = self.reused_label_model
 
@@ -452,15 +442,13 @@
         Read raw data from the disk and put them in a dictionary (`self.data`).
         The raw data file should be organized as the format defined in `self.parse_file()` method.
 
-        This function calls `self.parse_file()` repeatedly and pass the file paths in
-        `self.raw_file_names` once at a time.
-
-        This function builds `self.data` which is a dict of {int (index): DataItem},
-        where the id represents the index of the DataItem w.r.t. the whole dataset.
-
-        This function also builds the `self.split_ids` dictionary whose keys correspond to
-        those of self.raw_file_names defined by the user, indicating the indices of each
-        subset (e.g. train, val and test).
+        This function calls `self.parse_file()` repeatedly and pass the file paths in `self.raw_file_names` once at a time.
+
+        This function builds `self.data` which is a dict of {int (index): DataItem}, where the id represents the
+        index of the DataItem w.r.t. the whole dataset.
+
+        This function also builds the `self.split_ids` dictionary whose keys correspond to those of self.raw_file_names
+        defined by the user, indicating the indices of each subset (e.g. train, val and test).
 
         """
         if self.for_inference:
@@ -507,16 +495,14 @@
             if topology_builder == IEBasedGraphConstruction:
                 props_coref = {
                     "annotators": "tokenize, ssplit, pos, lemma, ner, parse, coref",
-                    "tokenize.options": "splitHyphenated=true,normalizeParentheses=true,"
-                    "normalizeOtherBrackets=true",
+                    "tokenize.options": "splitHyphenated=true,normalizeParentheses=true,normalizeOtherBrackets=true",
                     "tokenize.whitespace": False,
                     "ssplit.isOneSentence": False,
                     "outputFormat": "json",
                 }
                 props_openie = {
                     "annotators": "tokenize, ssplit, pos, ner, parse, openie",
-                    "tokenize.options": "splitHyphenated=true,normalizeParentheses=true,"
-                    "normalizeOtherBrackets=true",
+                    "tokenize.options": "splitHyphenated=true,normalizeParentheses=true,normalizeOtherBrackets=true",
                     "tokenize.whitespace": False,
                     "ssplit.isOneSentence": False,
                     "outputFormat": "json",
@@ -526,8 +512,7 @@
             elif topology_builder == DependencyBasedGraphConstruction:
                 processor_args = {
                     "annotators": "ssplit,tokenize,depparse",
-                    "tokenize.options": "splitHyphenated=false,normalizeParentheses=false,"
-                    "normalizeOtherBrackets=false",
+                    "tokenize.options": "splitHyphenated=false,normalizeParentheses=false,normalizeOtherBrackets=false",
                     "tokenize.whitespace": True,
                     "ssplit.isOneSentence": True,
                     "outputFormat": "json",
@@ -535,8 +520,7 @@
             elif topology_builder == ConstituencyBasedGraphConstruction:
                 processor_args = {
                     "annotators": "tokenize,ssplit,pos,parse",
-                    "tokenize.options": "splitHyphenated=false,normalizeParentheses=false,"
-                    "normalizeOtherBrackets=false",
+                    "tokenize.options": "splitHyphenated=false,normalizeParentheses=false,normalizeOtherBrackets=false",
                     "tokenize.whitespace": True,
                     "ssplit.isOneSentence": False,
                     "outputFormat": "json",
@@ -586,18 +570,14 @@
                     if dynamic_init_topology_builder == IEBasedGraphConstruction:
                         props_coref = {
                             "annotators": "tokenize, ssplit, pos, lemma, ner, parse, coref",
-                            "tokenize.options": "splitHyphenated=true,"
-                            "normalizeParentheses=true,"
-                            "normalizeOtherBrackets=true",
+                            "tokenize.options": "splitHyphenated=true,normalizeParentheses=true,normalizeOtherBrackets=true",
                             "tokenize.whitespace": False,
                             "ssplit.isOneSentence": False,
                             "outputFormat": "json",
                         }
                         props_openie = {
                             "annotators": "tokenize, ssplit, pos, ner, parse, openie",
-                            "tokenize.options": "splitHyphenated=true,"
-                            "normalizeParentheses=true,"
-                            "normalizeOtherBrackets=true",
+                            "tokenize.options": "splitHyphenated=true,normalizeParentheses=true,normalizeOtherBrackets=true",
                             "tokenize.whitespace": False,
                             "ssplit.isOneSentence": False,
                             "outputFormat": "json",
@@ -607,9 +587,7 @@
                     elif dynamic_init_topology_builder == DependencyBasedGraphConstruction:
                         processor_args = {
                             "annotators": "ssplit,tokenize,depparse",
-                            "tokenize.options": "splitHyphenated=false,"
-                            "normalizeParentheses=false,"
-                            "normalizeOtherBrackets=false",
+                            "tokenize.options": "splitHyphenated=false,normalizeParentheses=false,normalizeOtherBrackets=false",
                             "tokenize.whitespace": False,
                             "ssplit.isOneSentence": False,
                             "outputFormat": "json",
@@ -617,9 +595,7 @@
                     elif dynamic_init_topology_builder == ConstituencyBasedGraphConstruction:
                         processor_args = {
                             "annotators": "tokenize,ssplit,pos,parse",
-                            "tokenize.options": "splitHyphenated=true,"
-                            "normalizeParentheses=true,"
-                            "normalizeOtherBrackets=true",
+                            "tokenize.options": "splitHyphenated=true,normalizeParentheses=true,normalizeOtherBrackets=true",
                             "tokenize.whitespace": False,
                             "ssplit.isOneSentence": False,
                             "outputFormat": "json",
@@ -663,8 +639,8 @@
 
     def build_topology(self, data_items):
         """
-        Build graph topology for each item in the dataset. The generated graph
-        is bound to the `graph` attribute of the DataItem.
+        Build graph topology for each item in the dataset. The generated graph is bound to the `graph` attribute of the
+        DataItem.
         """
         total = len(data_items)
         thread_number = min(total, self.thread_number)
@@ -712,8 +688,7 @@
 
     def build_vocab(self):
         """
-        Build the vocabulary. If `self.use_val_for_vocab` is `True`,
-        use both training set and validation set for building
+        Build the vocabulary. If `self.use_val_for_vocab` is `True`, use both training set and validation set for building
         the vocabulary. Otherwise only the training set is used.
 
         """
@@ -749,8 +724,7 @@
         ):
             if "val_split_ratio" in self.__dict__:
                 UserWarning(
-                    "Loading existing processed files on disk. "
-                    "Your `val_split_ratio` might not work since the data have"
+                    "Loading existing processed files on disk. Your `val_split_ratio` might not work since the data have"
                     "already been split."
                 )
             return
@@ -806,21 +780,17 @@
 
     def parse_file(self, file_path) -> list:
         """
-        Read and parse the file specified by `file_path`. The file format is
-        specified by each individual task-specific base class. Returns all
-        the indices of data items in this file w.r.t. the whole dataset.
-
-        For Text2TextDataset, the format of the input file should contain
-        lines of input, each line representing one record of data. The
-        input and output is separated by a tab(\t).
+        Read and parse the file specified by `file_path`. The file format is specified by each individual task-specific
+        base class. Returns all the indices of data items in this file w.r.t. the whole dataset.
+
+        For Text2TextDataset, the format of the input file should contain lines of input, each line representing one
+        record of data. The input and output is separated by a tab(\t).
 
         Examples
         --------
         input: list job use languageid0 job ( ANS ) , language ( ANS , languageid0 )
 
-        DataItem:
-            input_text="list job use languageid0",
-            output_text="job ( ANS ) , language ( ANS , languageid0 )"
+        DataItem: input_text="list job use languageid0", output_text="job ( ANS ) , language ( ANS , languageid0 )"
 
         Parameters
         ----------
@@ -1064,13 +1034,11 @@
 
     def parse_file(self, file_path) -> list:
         """
-        Read and parse the file specified by `file_path`. The file format
-        is specified by each individual task-specific base class. Returns
-        all the indices of data items in this file w.r.t. the whole dataset.
-
-        For Text2LabelDataset, the format of the input file should contain
-        lines of input, each line representing one record of data. The
-        input and output is separated by a tab(\t).
+        Read and parse the file specified by `file_path`. The file format is specified by each individual task-specific
+        base class. Returns all the indices of data items in this file w.r.t. the whole dataset.
+
+        For Text2LabelDataset, the format of the input file should contain lines of input, each line representing one
+        record of data. The input and output is separated by a tab(\t).
 
         Examples
         --------
@@ -1162,23 +1130,18 @@
 
     def parse_file(self, file_path) -> list:
         """
-        Read and parse the file specified by `file_path`. The file format is
-        specified by each individual task-specific base class.
-        Returns all the indices of data items in this file w.r.t. the whole dataset.
-
-        For DoubleText2TextDataset, the format of the input file should
-        contain lines of input, each line representing one record of data.
-        The input and output is separated by a tab(\t).
+        Read and parse the file specified by `file_path`. The file format is specified by each individual task-specific
+        base class. Returns all the indices of data items in this file w.r.t. the whole dataset.
+
+        For DoubleText2TextDataset, the format of the input file should contain lines of input, each line representing one
+        record of data. The input and output is separated by a tab(\t).
         # TODO: update example
 
         Examples
         --------
         input: list job use languageid0 job ( ANS ) , language ( ANS , languageid0 )
 
-        DataItem:
-            input_text="list job use languageid0",
-            input_text2="list job use languageid0",
-            output_text="job ( ANS ) , language ( ANS , languageid0 )"
+        DataItem: input_text="list job use languageid0", input_text2="list job use languageid0", output_text="job ( ANS ) , language ( ANS , languageid0 )"
 
         Parameters
         ----------
@@ -1302,17 +1265,10 @@
 
     def parse_file(self, file_path) -> list:
         """
-<<<<<<< HEAD
-        Read and parse the file specified by `file_path`.
-        The file format is specified by each individual task-specific base class.
-        Returns all the indices of data items in this file w.r.t. the whole dataset.
-        For SequenceLabelingDataset, the format of the input file should contain lines of tokens,
-=======
         Read and parse the file specified by `file_path`. The file format is specified by each 
         individual task-specific base class. Returns all the indices of data items in 
         this file w.r.t. the whole dataset.
         For SequenceLabelingDataset, the format of the input file should contain lines of tokens, 
->>>>>>> 2b03cc31
         each line representing one record of token at first column and its tag at the last column.
 
         Examples
