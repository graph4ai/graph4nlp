import abc
import os

import numpy as np
import random
import stanfordcorenlp
import torch.utils.data
from nltk.tokenize import word_tokenize
from sklearn import preprocessing

from collections import Counter
import pickle

from ..data.data import GraphData
from ..modules.utils.vocab_utils import VocabModel, Vocab

from ..modules.utils.tree_utils import Vocab as VocabForTree
from ..modules.utils.tree_utils import Tree

import json
from ..modules.graph_construction.ie_graph_construction import IEBasedGraphConstruction
from ..modules.graph_construction.constituency_graph_construction import ConstituencyBasedGraphConstruction
from ..modules.graph_construction.dependency_graph_construction import DependencyBasedGraphConstruction
from graph4nlp.pytorch.modules.utils.padding_utils import pad_2d_vals_no_size


class DataItem(object):
    def __init__(self, input_text, tokenizer):
        self.input_text = input_text
        self.tokenizer = tokenizer
        pass

    @abc.abstractmethod
    def extract(self):
        raise NotImplementedError


class Text2TextDataItem(DataItem):
    def __init__(self, input_text, output_text, tokenizer, share_vocab=True):
        super(Text2TextDataItem, self).__init__(input_text, tokenizer)
        self.output_text = output_text
        self.share_vocab = share_vocab

    def extract(self):
        """
        Returns
        -------
        Input tokens and output tokens
        """
        g: GraphData = self.graph

        input_tokens = []
        for i in range(g.get_node_num()):
            if self.tokenizer is None:
                tokenized_token = g.node_attributes[i]['token'].strip().split(' ')
            else:
                tokenized_token = self.tokenizer(g.node_attributes[i]['token'])

            input_tokens.extend(tokenized_token)

        if self.tokenizer is None:
            output_tokens = self.output_text.strip().split(' ')
        else:
            output_tokens = self.tokenizer(self.output_text)

        if self.share_vocab:
            return input_tokens + output_tokens
        else:
            return input_tokens, output_tokens


class Text2TreeDataItem(DataItem):
    def __init__(self, input_text, output_text, output_tree, tokenizer, share_vocab=True):
        super(Text2TreeDataItem, self).__init__(input_text, tokenizer)
        self.output_text = output_text
        self.share_vocab = share_vocab
        self.output_tree = output_tree

    def extract(self):
        """
        Returns
        -------
        Input tokens and output tokens
        """
        g: GraphData = self.graph

        input_tokens = []
        for i in range(g.get_node_num()):
            if self.tokenizer is None:
                tokenized_token = self.output_text.strip().split(' ')
            else:
                tokenized_token = self.tokenizer(g.node_attributes[i]['token'])

            input_tokens.extend(tokenized_token)

        if self.tokenizer is None:
            output_tokens = self.output_text.strip().split(' ')
        else:
            output_tokens = self.tokenizer(self.output_text)

        if self.share_vocab:
            return input_tokens + output_tokens
        else:
            return input_tokens, output_tokens


class Text2LabelDataItem(DataItem):
    def __init__(self, input_text, output_label, tokenizer):
        super(Text2LabelDataItem, self).__init__(input_text, tokenizer)
        self.output_label = output_label

    def extract(self):
        """
        Returns
        -------
        Input tokens and output tokens
        """
        g: GraphData = self.graph

        input_tokens = []
        for i in range(g.get_node_num()):
            if self.tokenizer is None:
                tokenized_token = g.node_attributes[i]['token'].strip().split()
            else:
                tokenized_token = self.tokenizer(g.node_attributes[i]['token'])

            input_tokens.extend(tokenized_token)

        return input_tokens


class Dataset(torch.utils.data.Dataset):
    """
    Base class for datasets.

    The dataset is organized in a two-layer index style. Direct access to the dataset object, e.g. Dataset[1], will first
    be converted to the access to the internal index list, which is then passed to access the actual data. This design
    is for the ease of sampling.

    Examples
    --------
    Suppose we have a Dataset containing 5 data items ['a', 'b', 'c', 'd', 'e']. The indices of the 5 elements in the
    list are correspondingly [0, 1, 2, 3, 4]. Suppose the dataset is shuffled, which shuffles the internal index list, the
    consequent indices becomes [2, 3, 1, 4, 5]. Then an access to the dataset `Dataset[2]` will first access the indices[2]
    which is 1, and then use the received index to access the actual dataset, which will return the actual data item 'b'.
    Now to the user the 3rd ([2]) element in the dataset got shuffled and is not 'c'.

    Parameters
    ----------
    root: str
        The root directory path where the dataset is stored.
    """

    @property
    def raw_file_names(self) -> dict:
        raise NotImplementedError

    @property
    def processed_file_names(self) -> dict:
        raise NotImplementedError

    @abc.abstractmethod
    def download(self):
        """Download the raw data from the Internet."""
        raise NotImplementedError

    @abc.abstractmethod
    def vectorization(self, data_items):
        """Convert tokens to indices which can be processed by downstream models."""
        raise NotImplementedError

    @abc.abstractmethod
    def parse_file(self, file_path):
        """To be implemented in task-specific dataset base class."""
        raise NotImplementedError

    @staticmethod
    @abc.abstractmethod
    def collate_fn(data_list):
        """Takes a list of data and convert it to a batch of data."""
        raise NotImplementedError

    def __init__(self,
                 root,
                 topology_builder,
                 topology_subdir,
                 tokenizer=word_tokenize,
                 lower_case=True,
                 pretrained_word_emb_file=None,
                 use_val_for_vocab=False,
                 seed=1234,
                 **kwargs):
        super(Dataset, self).__init__()

        self.root = root  # The root directory where the dataset is located.
        self.seed = seed

        # Processing-specific attributes
        self.tokenizer = tokenizer
        self.lower_case = lower_case
        self.pretrained_word_emb_file = pretrained_word_emb_file
        self.topology_builder = topology_builder
        self.topology_subdir = topology_subdir
        self.use_val_for_vocab = use_val_for_vocab
        for k, v in kwargs.items():
            setattr(self, k, v)
        self.__indices__ = None

        if 'download' in self.__class__.__dict__.keys():
            self._download()

        self._process()

        # After initialization, load the preprocessed files.
        data = torch.load(self.processed_file_paths['data'])
        self.train = data['train']
        self.test = data['test']
        if 'val' in data.keys():
            self.val = data['val']

        if 'KG_graph' in self.processed_file_paths.keys():
            self.KG_graph = torch.load(self.processed_file_paths['KG_graph'])

        self.build_vocab()

    @property
    def raw_dir(self) -> str:
        """The directory where the raw data is stored."""
        return os.path.join(self.root, 'raw')

    @property
    def processed_dir(self) -> str:
        return os.path.join(self.root, 'processed', self.topology_subdir)

    @property
    def raw_file_paths(self) -> dict:
        """The paths to raw files."""
        return {key: os.path.join(self.raw_dir, name) for key, name in self.raw_file_names.items()}

    @property
    def processed_file_paths(self) -> dict:
        return {name: os.path.join(self.processed_dir, processed_file_name) for name, processed_file_name in
                self.processed_file_names.items()}

    def _download(self):
        if all([os.path.exists(raw_path) for raw_path in self.raw_file_paths.values()]):
            return

        os.makedirs(self.raw_dir, exist_ok=True)
        self.download()

    def read_raw_data(self):
        """
        Read raw data from the disk and put them in a dictionary (`self.data`).
        The raw data file should be organized as the format defined in `self.parse_file()` method.

        This function calls `self.parse_file()` repeatedly and pass the file paths in `self.raw_file_names` once at a time.

        This function builds `self.data` which is a dict of {int (index): DataItem}, where the id represents the
        index of the DataItem w.r.t. the whole dataset.

        This function also builds the `self.split_ids` dictionary whose keys correspond to those of self.raw_file_names
        defined by the user, indicating the indices of each subset (e.g. train, val and test).

        """
        self.train = self.parse_file(self.raw_file_paths['train'])
        self.test = self.parse_file(self.raw_file_paths['test'])
        if 'val' in self.raw_file_paths.keys():
            self.val = self.parse_file(self.raw_file_paths['val'])
        elif 'val_split_ratio' in self.__dict__:
            if self.val_split_ratio > 0:
                new_train_length = int((1 - self.val_split_ratio) * len(self.train))
                import random
                random.seed(self.seed)
                old_train_set = self.train
                random.shuffle(old_train_set)
                self.val = old_train_set[new_train_length:]
                self.train = old_train_set[:new_train_length]

    def build_topology(self, data_items):
        """
        Build graph topology for each item in the dataset. The generated graph is bound to the `graph` attribute of the
        DataItem.
        """
        if self.graph_type == 'static':
            print('Connecting to stanfordcorenlp server...')
            processor = stanfordcorenlp.StanfordCoreNLP('http://localhost', port=9000, timeout=1000)

            if self.topology_builder == IEBasedGraphConstruction:
                props_coref = {
                    'annotators': 'tokenize, ssplit, pos, lemma, ner, parse, coref',
                    "tokenize.options":
                        "splitHyphenated=true,normalizeParentheses=true,normalizeOtherBrackets=true",
                    "tokenize.whitespace": False,
                    'ssplit.isOneSentence': False,
                    'outputFormat': 'json'
                }
                props_openie = {
                    'annotators': 'tokenize, ssplit, pos, ner, parse, openie',
                    "tokenize.options":
                        "splitHyphenated=true,normalizeParentheses=true,normalizeOtherBrackets=true",
                    "tokenize.whitespace": False,
                    'ssplit.isOneSentence': False,
                    'outputFormat': 'json',
                    "openie.triple.strict": "true"
                }
                processor_args = [props_coref, props_openie]
            elif self.topology_builder == DependencyBasedGraphConstruction:
                processor_args = {
                    'annotators': 'ssplit,tokenize,depparse',
                    "tokenize.options":
                        "splitHyphenated=false,normalizeParentheses=false,normalizeOtherBrackets=false",
                    "tokenize.whitespace": False,
                    'ssplit.isOneSentence': False,
                    'outputFormat': 'json'
                }
            elif self.topology_builder == ConstituencyBasedGraphConstruction:
                processor_args = {
                    'annotators': "tokenize,ssplit,pos,parse",
                    "tokenize.options":
                    "splitHyphenated=true,normalizeParentheses=true,normalizeOtherBrackets=true",
                    "tokenize.whitespace": False,
                    'ssplit.isOneSentence': False,
                    'outputFormat': 'json'
                }
            else:
                raise NotImplementedError
            print('CoreNLP server connected.')
            for item in data_items:
                graph = self.topology_builder.topology(raw_text_data=item.input_text,
                                                       nlp_processor=processor,
                                                       processor_args=processor_args,
                                                       merge_strategy=self.merge_strategy,
                                                       edge_strategy=self.edge_strategy,
                                                       verbase=False)
                item.graph = graph
        elif self.graph_type == 'dynamic':
            if self.dynamic_graph_type == 'node_emb':
                for item in data_items:
                    graph = self.topology_builder.init_topology(item.input_text,
                                                                lower_case=self.lower_case,
                                                                tokenizer=self.tokenizer)
                    item.graph = graph
<<<<<<< HEAD

=======
>>>>>>> bafe09e4
            elif self.dynamic_graph_type == 'node_emb_refined':
                if self.init_graph_type != 'line':
                    print('Connecting to stanfordcorenlp server...')
                    processor = stanfordcorenlp.StanfordCoreNLP('http://localhost', port=9000, timeout=1000)
<<<<<<< HEAD
                    print('CoreNLP server connected.')
                    processor_args = {
                        'annotators': 'ssplit,tokenize,depparse',
                        "tokenize.options":
                            "splitHyphenated=false,normalizeParentheses=false,normalizeOtherBrackets=false",
                        "tokenize.whitespace": False,
                        'ssplit.isOneSentence': False,
                        'outputFormat': 'json'
                    }
=======

                    if self.init_graph_type == 'ie':
                        props_coref = {
                            'annotators': 'tokenize, ssplit, pos, lemma, ner, parse, coref',
                            "tokenize.options":
                                "splitHyphenated=true,normalizeParentheses=true,normalizeOtherBrackets=true",
                            "tokenize.whitespace": False,
                            'ssplit.isOneSentence': False,
                            'outputFormat': 'json'
                        }
                        props_openie = {
                            'annotators': 'tokenize, ssplit, pos, ner, parse, openie',
                            "tokenize.options":
                                "splitHyphenated=true,normalizeParentheses=true,normalizeOtherBrackets=true",
                            "tokenize.whitespace": False,
                            'ssplit.isOneSentence': False,
                            'outputFormat': 'json',
                            "openie.triple.strict": "true"
                        }
                        processor_args = [props_coref, props_openie]
                    elif self.init_graph_type == 'dependency':
                        processor_args = {
                            'annotators': 'ssplit,tokenize,depparse',
                            "tokenize.options":
                                "splitHyphenated=false,normalizeParentheses=false,normalizeOtherBrackets=false",
                            "tokenize.whitespace": False,
                            'ssplit.isOneSentence': False,
                            'outputFormat': 'json'
                        }
                    elif self.init_graph_type == 'constituency':
                        processor_args = {
                            'annotators': "tokenize,ssplit,pos,parse",
                            "tokenize.options":
                            "splitHyphenated=true,normalizeParentheses=true,normalizeOtherBrackets=true",
                            "tokenize.whitespace": False,
                            'ssplit.isOneSentence': False,
                            'outputFormat': 'json'
                        }
                    else:
                        raise NotImplementedError
                    print('CoreNLP server connected.')
>>>>>>> bafe09e4
                else:
                    processor = None
                    processor_args = None

                for item in data_items:
                    graph = self.topology_builder.init_topology(item.input_text,
                                                                init_graph_type=self.init_graph_type,
                                                                lower_case=self.lower_case,
                                                                tokenizer=self.tokenizer,
                                                                nlp_processor=processor,
                                                                processor_args=processor_args,
                                                                merge_strategy=self.merge_strategy,
                                                                edge_strategy=self.edge_strategy,
                                                                verbase=False)
                    item.graph = graph
            else:
                raise RuntimeError('Unknown dynamic_graph_type: {}'.format(self.dynamic_graph_type))

        else:
            raise NotImplementedError('Currently only static and dynamic are supported!')

    def build_vocab(self):
        """
        Build the vocabulary. If `self.use_val_for_vocab` is `True`, use both training set and validation set for building
        the vocabulary. Otherwise only the training set is used.

        """
        data_for_vocab = self.train
        if self.use_val_for_vocab:
            data_for_vocab = self.val + data_for_vocab

        vocab_model = VocabModel.build(saved_vocab_file=self.processed_file_paths['vocab'],
                                       data_set=data_for_vocab,
                                       tokenizer=self.tokenizer,
                                       lower_case=self.lower_case,
                                       max_word_vocab_size=self.max_word_vocab_size,
                                       min_word_vocab_freq=self.min_word_vocab_size,
                                       pretrained_word_emb_file=self.pretrained_word_emb_file,
                                       word_emb_size=self.word_emb_size)
        self.vocab_model = vocab_model

        return self.vocab_model

    def _process(self):
        if all([os.path.exists(processed_path) for processed_path in self.processed_file_paths.values()]):
            if 'val_split_ratio' in self.__dict__:
                UserWarning(
                    "Loading existing processed files on disk. Your `val_split_ratio` might not work since the data have"
                    "already been split.")
            return

        os.makedirs(self.processed_dir, exist_ok=True)

        self.read_raw_data()

        self.build_topology(self.train)
        self.build_topology(self.test)
        if 'val' in self.__dict__:
            self.build_topology(self.val)

        self.build_vocab()

        self.vectorization(self.train)
        self.vectorization(self.test)
        if 'val' in self.__dict__:
            self.vectorization(self.val)

        data_to_save = {'train': self.train, 'test': self.test}
        if 'val' in self.__dict__:
            data_to_save['val'] = self.val
        torch.save(data_to_save, self.processed_file_paths['data'])


class Text2TextDataset(Dataset):
    def __init__(self, root_dir, topology_builder, topology_subdir, share_vocab=True, **kwargs):
        self.data_item_type = Text2TextDataItem
        self.share_vocab = share_vocab
        super(Text2TextDataset, self).__init__(root_dir, topology_builder, topology_subdir, **kwargs)

    def parse_file(self, file_path) -> list:
        """
        Read and parse the file specified by `file_path`. The file format is specified by each individual task-specific
        base class. Returns all the indices of data items in this file w.r.t. the whole dataset.

        For Text2TextDataset, the format of the input file should contain lines of input, each line representing one
        record of data. The input and output is separated by a tab(\t).

        Examples
        --------
        input: list job use languageid0 job ( ANS ) , language ( ANS , languageid0 )

        DataItem: input_text="list job use languageid0", output_text="job ( ANS ) , language ( ANS , languageid0 )"

        Parameters
        ----------
        file_path: str
            The path of the input file.

        Returns
        -------
        list
            The indices of data items in the file w.r.t. the whole dataset.
        """
        data = []
        with open(file_path, 'r') as f:
            lines = f.readlines()
            for line in lines:
                input, output = line.split('\t')
                data_item = Text2TextDataItem(input_text=input, output_text=output, tokenizer=self.tokenizer,
                                              share_vocab=self.share_vocab)
                data.append(data_item)
        return data

    def build_vocab(self):
        data_for_vocab = self.train
        if self.use_val_for_vocab:
            data_for_vocab = data_for_vocab + self.val

        vocab_model = VocabModel.build(saved_vocab_file=self.processed_file_paths['vocab'],
                                       data_set=data_for_vocab,
                                       tokenizer=self.tokenizer,
                                       lower_case=self.lower_case,
                                       max_word_vocab_size=None,
                                       min_word_vocab_freq=1,
                                       pretrained_word_emb_file=self.pretrained_word_emb_file,
                                       word_emb_size=300,
                                       share_vocab=self.share_vocab)
        self.vocab_model = vocab_model

        return self.vocab_model

    def vectorization(self, data_items):
        if self.topology_builder == IEBasedGraphConstruction:
            use_ie = True
        else:
            use_ie = False
        for item in data_items:
            graph: GraphData = item.graph
            token_matrix = []
            for node_idx in range(graph.get_node_num()):
                node_token = graph.node_attributes[node_idx]['token']
                node_token_id = self.vocab_model.in_word_vocab.getIndex(node_token, use_ie)
                graph.node_attributes[node_idx]['token_id'] = node_token_id
                token_matrix.append([node_token_id])
            if self.topology_builder == IEBasedGraphConstruction:
                for i in range(len(token_matrix)):
                    token_matrix[i] = np.array(token_matrix[i][0])
                token_matrix = pad_2d_vals_no_size(token_matrix)
                token_matrix = torch.tensor(token_matrix, dtype=torch.long)
                graph.node_features['token_id'] = token_matrix
                pass
            else:
                token_matrix = torch.tensor(token_matrix, dtype=torch.long)
                graph.node_features['token_id'] = token_matrix

            if use_ie and 'token' in graph.edge_attributes[0].keys():
                edge_token_matrix = []
                for edge_idx in range(graph.get_edge_num()):
                    edge_token = graph.edge_attributes[edge_idx]['token']
                    edge_token_id = self.vocab_model.in_word_vocab.getIndex(edge_token, use_ie)
                    graph.edge_attributes[edge_idx]['token_id'] = edge_token_id
                    edge_token_matrix.append([edge_token_id])
                if self.topology_builder == IEBasedGraphConstruction:
                    for i in range(len(edge_token_matrix)):
                        edge_token_matrix[i] = np.array(edge_token_matrix[i][0])
                    edge_token_matrix = pad_2d_vals_no_size(edge_token_matrix)
                    edge_token_matrix = torch.tensor(edge_token_matrix, dtype=torch.long)
                    graph.edge_features['token_id'] = edge_token_matrix

            tgt = item.output_text
            tgt_token_id = self.vocab_model.in_word_vocab.to_index_sequence(tgt)
            tgt_token_id.append(self.vocab_model.in_word_vocab.EOS)
            tgt_token_id = np.array(tgt_token_id)
            item.output_np = tgt_token_id

    @staticmethod
    def collate_fn(data_list: [Text2TextDataItem]):
        graph_data = [item.graph for item in data_list]

        output_numpy = [item.output_np for item in data_list]
        output_pad = pad_2d_vals_no_size(output_numpy)

        tgt_seq = torch.from_numpy(output_pad).long()
        return [graph_data, tgt_seq]


class TextToTreeDataset(Dataset):
    def __init__(self, root_dir, topology_builder, topology_subdir, share_vocab=True, **kwargs):
        self.data_item_type = Text2TreeDataItem
        self.share_vocab = share_vocab
        super(TextToTreeDataset, self).__init__(root_dir, topology_builder, topology_subdir, **kwargs)

    def parse_file(self, file_path) -> list:
        """
        Read and parse the file specified by `file_path`. The file format is specified by each individual task-specific
        base class. Returns all the indices of data items in this file w.r.t. the whole dataset.

        For Text2TreeDataset, the format of the input file should contain lines of input, each line representing one
        record of data. The input and output is separated by a tab(\t).

        Examples
        --------
        input: list job use languageid0 job ( ANS ) , language ( ANS , languageid0 )

        DataItem: input_text="list job use languageid0", output_text="job ( ANS ) , language ( ANS , languageid0 )"

        Parameters
        ----------
        file_path: str
            The path of the input file.

        Returns
        -------
        list
            The indices of data items in the file w.r.t. the whole dataset.
        """
        data = []
        with open(file_path, 'r') as f:
            lines = f.readlines()
            for line in lines:
                input, output = line.split('\t')
                data_item = Text2TreeDataItem(input_text=input, output_text=output, output_tree=None, tokenizer=self.tokenizer,
                                              share_vocab=self.share_vocab)
                data.append(data_item)
        return data

    def build_vocab(self):
        data_for_vocab = self.train
        if self.use_val_for_vocab:
            data_for_vocab = data_for_vocab + self.val

        src_vocab_model = VocabForTree(lower_case=self.lower_case, pretrained_embedding_fn=self.pretrained_word_emb_file, embedding_dims=self.enc_emb_size)
        tgt_vocab_model = VocabForTree(lower_case=self.lower_case, pretrained_embedding_fn=self.pretrained_word_emb_file, embedding_dims=self.dec_emb_size)

        if self.share_vocab:
            all_words = Counter()
        else:
            all_words = [Counter(), Counter()]

        for instance in data_for_vocab:
            extracted_tokens = instance.extract()
            if self.share_vocab:
                all_words.update(extracted_tokens)
            else:
                all_words[0].update(extracted_tokens[0])
                all_words[1].update(extracted_tokens[1])

        if self.share_vocab:
            src_vocab_model.init_from_list(list(all_words.items()), min_freq=1, max_vocab_size=100000)
            tgt_vocab_model = src_vocab_model
        else:
            src_vocab_model.init_from_list(list(all_words[0].items()), min_freq=2, max_vocab_size=100000)
            tgt_vocab_model.init_from_list(list(all_words[1].items()), min_freq=1, max_vocab_size=100000)

        self.src_vocab_model = src_vocab_model
        self.tgt_vocab_model = tgt_vocab_model
        return self.src_vocab_model

    def vectorization(self, data_items):
        for item in data_items:
            graph: GraphData = item.graph
            token_matrix = []
            for node_idx in range(graph.get_node_num()):
                node_token = graph.node_attributes[node_idx]['token']
                node_token_id = self.src_vocab_model.get_symbol_idx(node_token)
                graph.node_attributes[node_idx]['token_id'] = node_token_id
                token_matrix.append([node_token_id])
            token_matrix = torch.tensor(token_matrix, dtype=torch.long)
            graph.node_features['token_id'] = token_matrix

            tgt = item.output_text
            tgt_list = self.tgt_vocab_model.get_symbol_idx_for_list(tgt.split())
            output_tree = Tree.convert_to_tree(tgt_list, 0, len(tgt_list), self.tgt_vocab_model)
            item.output_tree = output_tree

    @staticmethod
    def collate_fn(data_list: [Text2TreeDataItem]):
        graph_data = [item.graph for item in data_list]
        output_tree_list = [item.output_tree for item in data_list]
        return [graph_data, output_tree_list]

class KGDataItem(DataItem):
    def __init__(self, e1, rel, e2, rel_eval, e2_multi, e1_multi, share_vocab=True, split_token=' '):
        super(KGDataItem, self).__init__(input_text=None, tokenizer=None)
        self.e1 = e1
        self.rel = rel
        self.e2 = e2
        self.rel_eval = rel_eval
        self.e2_multi = e2_multi
        self.e1_multi = e1_multi
        self.share_vocab = share_vocab
        self.split_token = split_token

    def extract(self):
        """
        Returns
        -------
        Input tokens and output tokens
        """
        # g: GraphData = self.graph

        input_tokens = []
        if self.tokenizer is None:
            e1_tokens = self.e1.strip().split(' ')
        else:
            e1_tokens = self.tokenizer(self.e1)

        if self.tokenizer is None:
            e2_tokens = self.e2.strip().split(' ')
        else:
            e2_tokens = self.tokenizer(self.e2)

        if self.tokenizer is None:
            e2_multi_tokens = self.e2_multi.strip().split(' ')
        else:
            e2_multi_tokens = self.tokenizer(self.e2_multi)

        if self.tokenizer is None:
            e1_multi_tokens = self.e1_multi.strip().split(' ')
        else:
            e1_multi_tokens = self.tokenizer(self.e1_multi)

        if self.tokenizer is None:
            rel_tokens = self.rel.strip().split(self.split_token)
        else:
            rel_tokens = self.tokenizer(self.rel)

        if self.tokenizer is None:
            rel_eval_tokens = self.rel_eval.strip().split(self.split_token)
        else:
            rel_eval_tokens = self.tokenizer(self.rel_eval)

        if self.share_vocab:
            return e1_tokens + e2_tokens + e1_multi_tokens + e2_multi_tokens + rel_tokens + rel_eval_tokens
        else:
            return e1_tokens + e2_tokens + e1_multi_tokens + e2_multi_tokens, rel_tokens + rel_eval_tokens


class KGCompletionDataset(Dataset):
    def __init__(self, root_dir, topology_builder=None, topology_subdir=None, share_vocab=True,
                 edge_strategy=None, **kwargs):
        self.data_item_type = KGDataItem
        self.share_vocab = share_vocab  # share vocab between entity and relation
        self.edge_strategy = edge_strategy
        super(KGCompletionDataset, self).__init__(root_dir, topology_builder, topology_subdir, **kwargs)

    def parse_file(self, file_path) -> list:
        """
        Read and parse the file specified by `file_path`. The file format is specified by each individual task-specific
        base class. Returns all the indices of data items in this file w.r.t. the whole dataset.

        For Text2TextDataset, the format of the input file should contain lines of input, each line representing one
        record of data. The input and output is separated by a tab(\t).

        Examples
        --------
        {"e1": "person84", "e2": "person85", "rel": "term21", "rel_eval": "term21_reverse",
        "e2_multi1": "person85",
        "e2_multi2": "person74 person84 person55 person96 person66 person57"}

        {"e1": "person20", "e2": "person90", "rel": "term11", "rel_eval": "term11_reverse",
        "e2_multi1": "person29 person82 person85 person77 person73 person63 person34 person86 person4
        person83 person46 person16 person48 person17 person59 person80 person50 person90",
        "e2_multi2": "person29 person82 person2 person20 person83 person46 person80"}

        DataItem: input_text="list job use languageid0", output_text="job ( ANS ) , language ( ANS , languageid0 )"

        Parameters
        ----------
        file_path: str
            The path of the input file.

        Returns
        -------
        list
            The indices of data items in the file w.r.t. the whole dataset.
        """
        data = []
        with open(file_path, 'r') as f:
            lines = f.readlines()
            for line in lines:
                line_dict = json.loads(line)
                data_item = KGDataItem(e1=line_dict['e1'],
                                                      e2=line_dict['e2'],
                                                      rel=line_dict['rel'],
                                                      rel_eval=line_dict['rel_eval'],
                                                      e2_multi=line_dict['e2_multi1'],
                                                      e1_multi=line_dict['e2_multi2'],
                                                      share_vocab=self.share_vocab,
                                                      split_token=self.split_token)
                data.append(data_item)

                if 'train' in file_path:
                    for e2 in line_dict['e2_multi1'].split(' '):
                        triple = [line_dict['e1'], line_dict['rel'], e2]
                        self.build_parsed_results(triple)

                    for e1 in line_dict['e2_multi2'].split(' '):
                        triple = [line_dict['e2'], line_dict['rel_eval'], e1]
                        self.build_parsed_results(triple)

        return data

    def build_vocab(self):
        data_for_vocab = self.train
        if self.use_val_for_vocab:
            data_for_vocab = data_for_vocab + self.val

        vocab_model = VocabModel.build(
            saved_vocab_file=os.path.join(self.processed_dir, self.processed_file_names['vocab']),
            data_set=data_for_vocab,
            tokenizer=self.tokenizer,
            lower_case=self.lower_case,
            max_word_vocab_size=None,
            min_word_vocab_freq=1,
            pretrained_word_emb_file=self.pretrained_word_emb_file,
            word_emb_size=300)
        self.vocab_model = vocab_model

        return self.vocab_model

    def build_parsed_results(self, triple):
        if self.edge_strategy is None:
            if triple[0] not in self.graph_nodes:
                self.graph_nodes.append(triple[0])

            if triple[2] not in self.graph_nodes:
                self.graph_nodes.append(triple[2])

            if triple[1] not in self.graph_edges:
                self.graph_edges.append(triple[1])

            triple_info = {'edge_tokens': triple[1],
                           'src': {
                               'tokens': triple[0],
                               'id': self.graph_nodes.index(triple[0])
                           },
                           'tgt': {
                               'tokens': triple[2],
                               'id': self.graph_nodes.index(triple[2])
                           }}
            if triple_info not in self.parsed_results['graph_content']:
                self.parsed_results['graph_content'].append(triple_info)
        elif self.edge_strategy == "as_node":
            if triple[0] not in self.graph_nodes:
                self.graph_nodes.append(triple[0])

            if triple[1] not in self.graph_nodes:
                self.graph_nodes.append(triple[1])

            if triple[2] not in self.graph_nodes:
                self.graph_nodes.append(triple[2])

            triple_info_0_1 = {'edge_tokens': [],
                               'src': {
                                   'tokens': triple[0],
                                   'id': self.graph_nodes.index(triple[0]),
                                   'type': 'ent_node'
                               },
                               'tgt': {
                                   'tokens': triple[1],
                                   'id': self.graph_nodes.index(triple[1]),
                                   'type': 'edge_node'
                               }}

            triple_info_1_2 = {'edge_tokens': [],
                               'src': {
                                   'tokens': triple[1],
                                   'id': self.graph_nodes.index(triple[1]),
                                   'type': 'edge_node'
                               },
                               'tgt': {
                                   'tokens': triple[2],
                                   'id': self.graph_nodes.index(triple[2]),
                                   'type': 'ent_node'
                               }}

            if triple_info_0_1 not in self.parsed_results['graph_content']:
                self.parsed_results['graph_content'].append(triple_info_0_1)
            if triple_info_1_2 not in self.parsed_results['graph_content']:
                self.parsed_results['graph_content'].append(triple_info_1_2)

        return

    def build_topology(self):
        # self.data: [KGDataItem] = self.build_dataitem(self.raw_file_paths)
        self.KG_graph = GraphData()
        self.parsed_results['node_num'] = len(self.graph_nodes)
        self.parsed_results['graph_nodes'] = self.graph_nodes
        self.KG_graph = IEBasedGraphConstruction._construct_static_graph(self.parsed_results,
                                                                         edge_strategy=self.edge_strategy)
        self.KG_graph.graph_attributes['num_entities'] = len(self.graph_nodes)
        self.KG_graph.graph_attributes['num_relations'] = len(self.graph_edges)
        self.KG_graph.graph_attributes['graph_nodes'] = self.graph_nodes
        self.KG_graph.graph_attributes['graph_edges'] = self.graph_edges

    def _process(self):
        if all([os.path.exists(processed_path) for processed_path in self.processed_file_paths.values()]):
            if 'val_split_ratio' in self.__dict__:
                UserWarning(
                    "Loading existing processed files on disk. Your `val_split_ratio` might not work since the data have"
                    "already been split.")
            return

        os.makedirs(self.processed_dir, exist_ok=True)

        self.graph_nodes = []
        self.graph_edges = []
        """
        `self.parsed_results` is an intermediate dict that contains all the information of the KG graph.
        `self.parsed_results['graph_content']` is a list of dict.

        Each dict in `self.parsed_results['graph_content']` contains information about a triple
        (src_ent, rel, tgt_ent).

        `self.parsed_results['graph_nodes']` contains all nodes in the KG graph.
        `self.parsed_results['node_num']` is the number of nodes in the KG graph.
        """
        self.parsed_results = {}
        self.parsed_results['graph_content'] = []

        self.read_raw_data()
        self.build_topology()
        self.build_vocab()

        self.vec_graph = False
        self.vectorization(self.train)
        self.vectorization(self.test)
        if 'val' in self.__dict__:
            self.vectorization(self.val)

        data_to_save = {'train': self.train, 'test': self.test}
        if 'val' in self.__dict__:
            data_to_save['val'] = self.val
        torch.save(data_to_save, self.processed_file_paths['data'])

    def vectorization(self, data_items):
        if self.vec_graph==False:
            graph: GraphData = self.KG_graph
            token_matrix = []
            for node_idx in range(graph.get_node_num()):
                node_token = graph.node_attributes[node_idx]['token']
                node_token_id = self.vocab_model.in_word_vocab.getIndex(node_token)
                graph.node_attributes[node_idx]['token_id'] = node_token_id
                token_matrix.append([node_token_id])
            token_matrix = torch.tensor(token_matrix, dtype=torch.long)
            graph.node_features['token_id'] = token_matrix
            self.vec_graph = True
            torch.save(self.KG_graph, os.path.join(self.processed_dir, self.processed_file_names['KG_graph']))

        for item in data_items:
            e1 = item.e1
            item.e1_tensor = torch.tensor(self.graph_nodes.index(e1), dtype=torch.long)

            e2 = item.e2
            item.e2_tensor = torch.tensor(self.graph_nodes.index(e2), dtype=torch.long)

            rel = item.rel
            if self.edge_strategy == "as_node":
                item.rel_tensor = torch.tensor(self.graph_nodes.index(rel), dtype=torch.long)
            else:
                item.rel_tensor = torch.tensor(self.graph_edges.index(rel), dtype=torch.long)

            rel_eval = item.rel_eval
            item.rel_eval_tensor = torch.tensor(self.graph_edges.index(rel_eval), dtype=torch.long)


            e2_multi = item.e2_multi
            item.e2_multi_tensor = torch.zeros(1, len(self.graph_nodes)).\
                scatter_(1,
                         torch.tensor([self.graph_nodes.index(i) for i in e2_multi.split()], dtype=torch.long).view(1,
                                                                                                                    -1),
                         torch.ones(1, len(e2_multi.split()))).squeeze()

            item.e2_multi_tensor_idx = torch.tensor([self.graph_nodes.index(i) for i in e2_multi.split()], dtype=torch.long)

            e1_multi = item.e1_multi
            item.e1_multi_tensor = torch.zeros(1, len(self.graph_nodes)). \
                scatter_(1,
                         torch.tensor([self.graph_nodes.index(i) for i in e1_multi.split()], dtype=torch.long).view(1,
                                                                                                                    -1),
                         torch.ones(1, len(e1_multi.split()))).squeeze()
            item.e1_multi_tensor_idx = torch.tensor([self.graph_nodes.index(i) for i in e1_multi.split()],
                                                            dtype=torch.long)



    # @staticmethod
    # def collate_fn(data_list: [KGDataItem]):
    #     # graph_data = [item.graph for item in data_list]
    #     e1 = torch.tensor([item.e1_tensor for item in data_list])
    #     rel = torch.tensor([item.rel_tensor for item in data_list])
    #     # e2_multi_tensor_idx = torch.tensor([item.e2_multi_tensor_idx for item in data_list])
    #
    #     e2_multi_tensor_idx_len = [item.e2_multi_tensor_idx.shape[0] for item in data_list]
    #     max_e2_multi_tensor_idx_len = max(e2_multi_tensor_idx_len)
    #     e2_multi_tensor_idx_pad = []
    #     for item in data_list:
    #         if item.e2_multi_tensor_idx.shape[0] < max_e2_multi_tensor_idx_len:
    #             need_pad_length = max_e2_multi_tensor_idx_len - item.e2_multi_tensor_idx.shape[0]
    #             pad = torch.zeros(need_pad_length).fill_(Vocab.PAD)
    #             e2_multi_tensor_idx_pad.append(torch.cat((item.e2_multi_tensor_idx, pad.long()), dim=0).unsqueeze(0))
    #         elif item.e2_multi_tensor_idx.shape[0] == max_e2_multi_tensor_idx_len:
    #             e2_multi_tensor_idx_pad.append(item.e2_multi_tensor_idx.unsqueeze(0))
    #         else:
    #             raise RuntimeError("Size mismatch error")
    #
    #     e2_multi_tensor_idx = torch.cat(e2_multi_tensor_idx_pad, dim=0)
    #
    #     # do padding here
    #     e2_multi_len = [item.e2_multi_tensor.shape[0] for item in data_list]
    #     max_e2_multi_len = max(e2_multi_len)
    #     e2_multi_pad = []
    #     for item in data_list:
    #         if item.e2_multi_tensor.shape[0] < max_e2_multi_len:
    #             need_pad_length = max_e2_multi_len - item.e2_multi_tensor.shape[0]
    #             pad = torch.zeros(need_pad_length).fill_(Vocab.PAD)
    #             e2_multi_pad.append(torch.cat((item.e2_multi_tensor, pad.long()), dim=0).unsqueeze(0))
    #         elif item.e2_multi_tensor.shape[0] == max_e2_multi_len:
    #             e2_multi_pad.append(item.e2_multi_tensor.unsqueeze(0))
    #         else:
    #             raise RuntimeError("Size mismatch error")
    #
    #     e2_multi = torch.cat(e2_multi_pad, dim=0)
    #
    #     # # do padding here
    #     # seq_len = [item.output_tensor.shape[0] for item in data_list]
    #     # max_seq_len = max(seq_len)
    #     # tgt_seq_pad = []
    #     # for item in data_list:
    #     #     if item.output_tensor.shape[0] < max_seq_len:
    #     #         need_pad_length = max_seq_len - item.output_tensor.shape[0]
    #     #         pad = torch.zeros(need_pad_length).fill_(Vocab.PAD)
    #     #         tgt_seq_pad.append(torch.cat((item.output_tensor, pad.long()), dim=0).unsqueeze(0))
    #     #     elif item.output_tensor.shape[0] == max_seq_len:
    #     #         tgt_seq_pad.append(item.output_tensor.unsqueeze(0))
    #     #     else:
    #     #         raise RuntimeError("Size mismatch error")
    #     #
    #     # tgt_seq = torch.cat(tgt_seq_pad, dim=0)
    #     return [e1, rel, e2_multi, e2_multi_tensor_idx]

    @staticmethod
    def collate_fn(data_list: [KGDataItem]):
        # graph_data = [item.graph for item in data_list]
        e1 = torch.tensor([item.e1_tensor for item in data_list])
        e2 = torch.tensor([item.e2_tensor for item in data_list])
        rel = torch.tensor([item.rel_tensor for item in data_list])
        rel_eval = torch.tensor([item.rel_eval_tensor for item in data_list])

        # do padding here
        e1_multi_tensor_idx_len = [item.e1_multi_tensor_idx.shape[0] for item in data_list]
        max_e1_multi_tensor_idx_len = max(e1_multi_tensor_idx_len)
        e1_multi_tensor_idx_pad = []
        for item in data_list:
            if item.e1_multi_tensor_idx.shape[0] < max_e1_multi_tensor_idx_len:
                need_pad_length = max_e1_multi_tensor_idx_len - item.e1_multi_tensor_idx.shape[0]
                pad = torch.zeros(need_pad_length).fill_(Vocab.PAD)
                e1_multi_tensor_idx_pad.append(torch.cat((item.e1_multi_tensor_idx, pad.long()), dim=0).unsqueeze(0))
            elif item.e1_multi_tensor_idx.shape[0] == max_e1_multi_tensor_idx_len:
                e1_multi_tensor_idx_pad.append(item.e1_multi_tensor_idx.unsqueeze(0))
            else:
                raise RuntimeError("Size mismatch error")

        e1_multi_tensor_idx = torch.cat(e1_multi_tensor_idx_pad, dim=0)

        e1_multi_len = [item.e1_multi_tensor.shape[0] for item in data_list]
        max_e1_multi_len = max(e1_multi_len)
        e1_multi_pad = []
        for item in data_list:
            if item.e1_multi_tensor.shape[0] < max_e1_multi_len:
                need_pad_length = max_e1_multi_len - item.e1_multi_tensor.shape[0]
                pad = torch.zeros(need_pad_length).fill_(Vocab.PAD)
                e1_multi_pad.append(torch.cat((item.e1_multi_tensor, pad.long()), dim=0).unsqueeze(0))
            elif item.e1_multi_tensor.shape[0] == max_e1_multi_len:
                e1_multi_pad.append(item.e1_multi_tensor.unsqueeze(0))
            else:
                raise RuntimeError("Size mismatch error")

        e1_multi = torch.cat(e1_multi_pad, dim=0)

        # do padding here
        e2_multi_tensor_idx_len = [item.e2_multi_tensor_idx.shape[0] for item in data_list]
        max_e2_multi_tensor_idx_len = max(e2_multi_tensor_idx_len)
        e2_multi_tensor_idx_pad = []
        for item in data_list:
            if item.e2_multi_tensor_idx.shape[0] < max_e2_multi_tensor_idx_len:
                need_pad_length = max_e2_multi_tensor_idx_len - item.e2_multi_tensor_idx.shape[0]
                pad = torch.zeros(need_pad_length).fill_(Vocab.PAD)
                e2_multi_tensor_idx_pad.append(torch.cat((item.e2_multi_tensor_idx, pad.long()), dim=0).unsqueeze(0))
            elif item.e2_multi_tensor_idx.shape[0] == max_e2_multi_tensor_idx_len:
                e2_multi_tensor_idx_pad.append(item.e2_multi_tensor_idx.unsqueeze(0))
            else:
                raise RuntimeError("Size mismatch error")

        e2_multi_tensor_idx = torch.cat(e2_multi_tensor_idx_pad, dim=0)

        e2_multi_len = [item.e2_multi_tensor.shape[0] for item in data_list]
        max_e2_multi_len = max(e2_multi_len)
        e2_multi_pad = []
        for item in data_list:
            if item.e2_multi_tensor.shape[0] < max_e2_multi_len:
                need_pad_length = max_e2_multi_len - item.e2_multi_tensor.shape[0]
                pad = torch.zeros(need_pad_length).fill_(Vocab.PAD)
                e2_multi_pad.append(torch.cat((item.e2_multi_tensor, pad.long()), dim=0).unsqueeze(0))
            elif item.e2_multi_tensor.shape[0] == max_e2_multi_len:
                e2_multi_pad.append(item.e2_multi_tensor.unsqueeze(0))
            else:
                raise RuntimeError("Size mismatch error")

        e2_multi = torch.cat(e2_multi_pad, dim=0)

        return [e1, rel, e2_multi, e2_multi_tensor_idx, e2, rel_eval, e1_multi, e1_multi_tensor_idx]


class Text2LabelDataset(Dataset):
    def __init__(self, root_dir, topology_builder, topology_subdir, **kwargs):
        self.data_item_type = Text2LabelDataItem
        super(Text2LabelDataset, self).__init__(root_dir, topology_builder, topology_subdir, **kwargs)

    def parse_file(self, file_path) -> list:
        """
        Read and parse the file specified by `file_path`. The file format is specified by each individual task-specific
        base class. Returns all the indices of data items in this file w.r.t. the whole dataset.

        For Text2LabelDataset, the format of the input file should contain lines of input, each line representing one
        record of data. The input and output is separated by a tab(\t).

        Examples
        --------
        input: How far is it from Denver to Aspen ?    NUM

        DataItem: input_text="How far is it from Denver to Aspen ?", output_label="NUM"

        Parameters
        ----------
        file_path: str
            The path of the input file.

        Returns
        -------
        list
            The indices of data items in the file w.r.t. the whole dataset.
        """
        data = []
        with open(file_path, 'r') as f:
            lines = f.readlines()
            for line in lines:
                input, output = line.split('\t')
                data_item = Text2LabelDataItem(input_text=input.strip(), output_label=output.strip(), tokenizer=self.tokenizer)
                data.append(data_item)

        return data

    def build_vocab(self):
        data_for_vocab = self.train
        if self.use_val_for_vocab:
            data_for_vocab = data_for_vocab + self.val

        vocab_model = VocabModel.build(saved_vocab_file=self.processed_file_paths['vocab'],
                                       data_set=data_for_vocab,
                                       tokenizer=self.tokenizer,
                                       lower_case=self.lower_case,
                                       max_word_vocab_size=self.max_word_vocab_size,
                                       min_word_vocab_freq=self.min_word_vocab_freq,
                                       pretrained_word_emb_file=self.pretrained_word_emb_file,
                                       word_emb_size=self.word_emb_size,
                                       share_vocab=True)
        self.vocab_model = vocab_model

        # label encoding
        all_labels = {item.output_label for item in self.train + self.test}
        if 'val' in self.__dict__:
            all_labels = all_labels.union({item.output_label for item in self.val})

        self.le = preprocessing.LabelEncoder()
        self.le.fit(list(all_labels))
        self.num_classes = len(self.le.classes_)

    def vectorization(self, data_items):
        for item in data_items:
            graph: GraphData = item.graph
            token_matrix = []
            for node_idx in range(graph.get_node_num()):
                node_token = graph.node_attributes[node_idx]['token']
                node_token_id = self.vocab_model.in_word_vocab.getIndex(node_token)
                graph.node_attributes[node_idx]['token_id'] = node_token_id
                token_matrix.append([node_token_id])
            token_matrix = torch.LongTensor(token_matrix)
            graph.node_features['token_id'] = token_matrix

            item.output = self.le.transform([item.output_label])[0]

    @staticmethod
    def collate_fn(data_list: [Text2LabelDataItem]):
        graph_data = [item.graph for item in data_list]

        tgt = [item.output for item in data_list]
        tgt_tensor = torch.LongTensor(tgt)

        return [graph_data, tgt_tensor]<|MERGE_RESOLUTION|>--- conflicted
+++ resolved
@@ -341,25 +341,10 @@
                                                                 lower_case=self.lower_case,
                                                                 tokenizer=self.tokenizer)
                     item.graph = graph
-<<<<<<< HEAD
-
-=======
->>>>>>> bafe09e4
             elif self.dynamic_graph_type == 'node_emb_refined':
                 if self.init_graph_type != 'line':
                     print('Connecting to stanfordcorenlp server...')
                     processor = stanfordcorenlp.StanfordCoreNLP('http://localhost', port=9000, timeout=1000)
-<<<<<<< HEAD
-                    print('CoreNLP server connected.')
-                    processor_args = {
-                        'annotators': 'ssplit,tokenize,depparse',
-                        "tokenize.options":
-                            "splitHyphenated=false,normalizeParentheses=false,normalizeOtherBrackets=false",
-                        "tokenize.whitespace": False,
-                        'ssplit.isOneSentence': False,
-                        'outputFormat': 'json'
-                    }
-=======
 
                     if self.init_graph_type == 'ie':
                         props_coref = {
@@ -401,7 +386,6 @@
                     else:
                         raise NotImplementedError
                     print('CoreNLP server connected.')
->>>>>>> bafe09e4
                 else:
                     processor = None
                     processor_args = None
