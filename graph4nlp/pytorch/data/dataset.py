--- conflicted
+++ resolved
@@ -1,30 +1,25 @@
 import abc
+import json
 import os
+import warnings
+from collections import Counter
+from multiprocessing import Pool
 
 import numpy as np
-import random
 import stanfordcorenlp
 import torch.utils.data
 from nltk.tokenize import word_tokenize
 from sklearn import preprocessing
-import warnings
-
-from collections import Counter
-import pickle
-from multiprocessing import Pool
-
+
+from graph4nlp.pytorch.modules.utils.padding_utils import pad_2d_vals_no_size
 from ..data.data import GraphData
-from ..modules.utils.vocab_utils import VocabModel, Vocab
-from ..modules.utils.tree_utils import Vocab as VocabForTree
-from ..modules.utils.tree_utils import Tree
-
-import json
 from ..modules.graph_construction.base import GraphConstructionBase
-from ..modules.graph_construction.ie_graph_construction import IEBasedGraphConstruction
 from ..modules.graph_construction.constituency_graph_construction import ConstituencyBasedGraphConstruction
 from ..modules.graph_construction.dependency_graph_construction import DependencyBasedGraphConstruction
-from ..modules.graph_construction.node_embedding_based_graph_construction import NodeEmbeddingBasedGraphConstruction
-from graph4nlp.pytorch.modules.utils.padding_utils import pad_2d_vals_no_size
+from ..modules.graph_construction.ie_graph_construction import IEBasedGraphConstruction
+from ..modules.utils.tree_utils import Tree
+from ..modules.utils.tree_utils import Vocab as VocabForTree
+from ..modules.utils.vocab_utils import VocabModel, Vocab
 
 
 class DataItem(object):
@@ -168,6 +163,7 @@
         else:
             return input_tokens, output_tokens
 
+
 class SequenceLabelingDataItem(DataItem):
     def __init__(self, input_text, output_tags, tokenizer):
         super(SequenceLabelingDataItem, self).__init__(input_text, tokenizer)
@@ -190,8 +186,8 @@
 
             input_tokens.extend(tokenized_token)
 
-
         return input_tokens
+
 
 class Dataset(torch.utils.data.Dataset):
     """
@@ -424,7 +420,7 @@
                 processor_args = {
                     'annotators': "tokenize,ssplit,pos,parse",
                     "tokenize.options":
-                    "splitHyphenated=true,normalizeParentheses=true,normalizeOtherBrackets=true",
+                        "splitHyphenated=true,normalizeParentheses=true,normalizeOtherBrackets=true",
                     "tokenize.whitespace": False,
                     'ssplit.isOneSentence': False,
                     'outputFormat': 'json'
@@ -432,43 +428,31 @@
             else:
                 raise NotImplementedError
             print('CoreNLP server connected.')
-<<<<<<< HEAD
             for cnt, item in enumerate(data_items):
                 if cnt % 1000 == 0:
                     print("Port {}, processing: {} / {}".format(port, cnt, len(data_items)))
-                graph = topology_builder.topology(raw_text_data=item.input_text,
-                                                  nlp_processor=processor,
-                                                  processor_args=processor_args,
-                                                  merge_strategy=merge_strategy,
-                                                  edge_strategy=edge_strategy,
-                                                  verbase=False)
-                ret.append(graph)
-        elif graph_type == 'dynamic':
-            if dynamic_graph_type == 'node_emb':
-=======
-            for item in data_items:
                 try:
-                    graph = self.topology_builder.topology(raw_text_data=item.input_text,
-                                                           nlp_processor=processor,
-                                                           processor_args=processor_args,
-                                                           merge_strategy=self.merge_strategy,
-                                                           edge_strategy=self.edge_strategy,
-                                                           verbase=False)
-                    item.graph = graph.to(self.device)
+                    graph = topology_builder.topology(raw_text_data=item.input_text,
+                                                      nlp_processor=processor,
+                                                      processor_args=processor_args,
+                                                      merge_strategy=merge_strategy,
+                                                      edge_strategy=edge_strategy,
+                                                      verbase=False)
+                    ret.append(graph)
                 except TimeoutError as msg:
                     warnings.warn(RuntimeWarning(msg))
                     data_items.pop(data_items.index(item))
 
-        elif self.graph_type == 'dynamic':
-            if self.dynamic_graph_type == 'node_emb':
->>>>>>> c67fc333
+        elif graph_type == 'dynamic':
+            if dynamic_graph_type == 'node_emb':
                 for item in data_items:
                     graph = topology_builder.init_topology(item.input_text,
                                                            lower_case=lower_case,
                                                            tokenizer=tokenizer)
                     ret.append(graph)
             elif dynamic_graph_type == 'node_emb_refined':
-                if dynamic_init_topology_builder in (IEBasedGraphConstruction, DependencyBasedGraphConstruction, ConstituencyBasedGraphConstruction):
+                if dynamic_init_topology_builder in (
+                IEBasedGraphConstruction, DependencyBasedGraphConstruction, ConstituencyBasedGraphConstruction):
                     print('Connecting to stanfordcorenlp server...')
                     processor = stanfordcorenlp.StanfordCoreNLP('http://localhost', port=port, timeout=timeout)
 
@@ -504,7 +488,7 @@
                         processor_args = {
                             'annotators': "tokenize,ssplit,pos,parse",
                             "tokenize.options":
-                            "splitHyphenated=true,normalizeParentheses=true,normalizeOtherBrackets=true",
+                                "splitHyphenated=true,normalizeParentheses=true,normalizeOtherBrackets=true",
                             "tokenize.whitespace": False,
                             'ssplit.isOneSentence': False,
                             'outputFormat': 'json'
@@ -517,37 +501,22 @@
                     processor_args = None
 
                 for item in data_items:
-<<<<<<< HEAD
-                    graph = topology_builder.init_topology(item.input_text,
-                                                           dynamic_init_topology_builder=dynamic_init_topology_builder,
-                                                           lower_case=lower_case,
-                                                           tokenizer=tokenizer,
-                                                           nlp_processor=processor,
-                                                           processor_args=processor_args,
-                                                           merge_strategy=merge_strategy,
-                                                           edge_strategy=edge_strategy,
-                                                           verbase=False,
-                                                           dynamic_init_topology_aux_args=dynamic_init_topology_aux_args)
-
-                    ret.append(graph)
-=======
                     try:
-                        graph = self.topology_builder.init_topology(item.input_text,
-                                                                    dynamic_init_topology_builder=self.dynamic_init_topology_builder,
-                                                                    lower_case=self.lower_case,
-                                                                    tokenizer=self.tokenizer,
-                                                                    nlp_processor=processor,
-                                                                    processor_args=processor_args,
-                                                                    merge_strategy=self.merge_strategy,
-                                                                    edge_strategy=self.edge_strategy,
-                                                                    verbase=False,
-                                                                    dynamic_init_topology_aux_args=self.dynamic_init_topology_aux_args)
-
-                        item.graph = graph.to(self.device)
+                        graph = topology_builder.init_topology(item.input_text,
+                                                               dynamic_init_topology_builder=dynamic_init_topology_builder,
+                                                               lower_case=lower_case,
+                                                               tokenizer=tokenizer,
+                                                               nlp_processor=processor,
+                                                               processor_args=processor_args,
+                                                               merge_strategy=merge_strategy,
+                                                               edge_strategy=edge_strategy,
+                                                               verbase=False,
+                                                               dynamic_init_topology_aux_args=dynamic_init_topology_aux_args)
+
+                        ret.append(graph)
                     except TimeoutError as msg:
                         warnings.warn(RuntimeWarning(msg))
                         data_items.pop(data_items.index(item))
->>>>>>> c67fc333
             else:
                 raise RuntimeError('Unknown dynamic_graph_type: {}'.format(dynamic_graph_type))
 
@@ -567,7 +536,6 @@
         for i in range(thread_number):
             start_index = total * i // thread_number
             end_index = total * (i + 1) // thread_number
-
 
             """
             data_items, topology_builder,
@@ -592,9 +560,6 @@
             datas = data_items[start_index:end_index]
             for data, graph in zip(datas, res):
                 data.graph = graph.to(self.device)
-
-
-
 
     def build_vocab(self):
         """
@@ -797,7 +762,8 @@
             lines = f.readlines()
             for line in lines:
                 input, output = line.split('\t')
-                data_item = Text2TreeDataItem(input_text=input, output_text=output, output_tree=None, tokenizer=self.tokenizer,
+                data_item = Text2TreeDataItem(input_text=input, output_text=output, output_tree=None,
+                                              tokenizer=self.tokenizer,
                                               share_vocab=self.share_vocab)
                 data.append(data_item)
         return data
@@ -807,8 +773,12 @@
         if self.use_val_for_vocab:
             data_for_vocab = data_for_vocab + self.val
 
-        src_vocab_model = VocabForTree(lower_case=self.lower_case, pretrained_embedding_fn=self.pretrained_word_emb_file, embedding_dims=self.enc_emb_size)
-        tgt_vocab_model = VocabForTree(lower_case=self.lower_case, pretrained_embedding_fn=self.pretrained_word_emb_file, embedding_dims=self.dec_emb_size)
+        src_vocab_model = VocabForTree(lower_case=self.lower_case,
+                                       pretrained_embedding_fn=self.pretrained_word_emb_file,
+                                       embedding_dims=self.enc_emb_size)
+        tgt_vocab_model = VocabForTree(lower_case=self.lower_case,
+                                       pretrained_embedding_fn=self.pretrained_word_emb_file,
+                                       embedding_dims=self.dec_emb_size)
 
         if self.share_vocab:
             all_words = Counter()
@@ -857,6 +827,7 @@
         output_tree_list = [item.output_tree for item in data_list]
         return [graph_data, output_tree_list]
 
+
 class KGDataItem(DataItem):
     def __init__(self, e1, rel, e2, rel_eval, e2_multi, e1_multi, share_vocab=True, split_token=' '):
         super(KGDataItem, self).__init__(input_text=None, tokenizer=None)
@@ -959,13 +930,13 @@
             for line in lines:
                 line_dict = json.loads(line)
                 data_item = KGDataItem(e1=line_dict['e1'],
-                                                      e2=line_dict['e2'],
-                                                      rel=line_dict['rel'],
-                                                      rel_eval=line_dict['rel_eval'],
-                                                      e2_multi=line_dict['e2_multi1'],
-                                                      e1_multi=line_dict['e2_multi2'],
-                                                      share_vocab=self.share_vocab,
-                                                      split_token=self.split_token)
+                                       e2=line_dict['e2'],
+                                       rel=line_dict['rel'],
+                                       rel_eval=line_dict['rel_eval'],
+                                       e2_multi=line_dict['e2_multi1'],
+                                       e1_multi=line_dict['e2_multi2'],
+                                       share_vocab=self.share_vocab,
+                                       split_token=self.split_token)
                 data.append(data_item)
 
                 if 'train' in file_path:
@@ -1113,7 +1084,7 @@
         torch.save(data_to_save, self.processed_file_paths['data'])
 
     def vectorization(self, data_items):
-        if self.vec_graph==False:
+        if self.vec_graph == False:
             graph: GraphData = self.KG_graph
             token_matrix = []
             for node_idx in range(graph.get_node_num()):
@@ -1142,15 +1113,15 @@
             rel_eval = item.rel_eval
             item.rel_eval_tensor = torch.tensor(self.graph_edges.index(rel_eval), dtype=torch.long)
 
-
             e2_multi = item.e2_multi
-            item.e2_multi_tensor = torch.zeros(1, len(self.graph_nodes)).\
+            item.e2_multi_tensor = torch.zeros(1, len(self.graph_nodes)). \
                 scatter_(1,
                          torch.tensor([self.graph_nodes.index(i) for i in e2_multi.split()], dtype=torch.long).view(1,
                                                                                                                     -1),
                          torch.ones(1, len(e2_multi.split()))).squeeze()
 
-            item.e2_multi_tensor_idx = torch.tensor([self.graph_nodes.index(i) for i in e2_multi.split()], dtype=torch.long)
+            item.e2_multi_tensor_idx = torch.tensor([self.graph_nodes.index(i) for i in e2_multi.split()],
+                                                    dtype=torch.long)
 
             e1_multi = item.e1_multi
             item.e1_multi_tensor = torch.zeros(1, len(self.graph_nodes)). \
@@ -1159,9 +1130,7 @@
                                                                                                                     -1),
                          torch.ones(1, len(e1_multi.split()))).squeeze()
             item.e1_multi_tensor_idx = torch.tensor([self.graph_nodes.index(i) for i in e1_multi.split()],
-                                                            dtype=torch.long)
-
-
+                                                    dtype=torch.long)
 
     # @staticmethod
     # def collate_fn(data_list: [KGDataItem]):
@@ -1324,7 +1293,8 @@
         with open(file_path, 'r') as f:
             for line in f:
                 input, output = line.split('\t')
-                data_item = Text2LabelDataItem(input_text=input.strip(), output_label=output.strip(), tokenizer=self.tokenizer)
+                data_item = Text2LabelDataItem(input_text=input.strip(), output_label=output.strip(),
+                                               tokenizer=self.tokenizer)
                 data.append(data_item)
 
         return data
@@ -1378,7 +1348,6 @@
         return [graph_data, tgt_tensor]
 
 
-
 class DoubleText2TextDataset(Dataset):
     def __init__(self, root_dir, topology_builder, topology_subdir, share_vocab=True, **kwargs):
         self.data_item_type = DoubleText2TextDataItem
@@ -1414,8 +1383,9 @@
         with open(file_path, 'r') as f:
             for line in f:
                 input, input2, output = line.split('\t')
-                data_item = DoubleText2TextDataItem(input_text=input.strip(), input_text2=input2.strip(), output_text=output.strip(), tokenizer=self.tokenizer,
-                                              share_vocab=self.share_vocab)
+                data_item = DoubleText2TextDataItem(input_text=input.strip(), input_text2=input2.strip(),
+                                                    output_text=output.strip(), tokenizer=self.tokenizer,
+                                                    share_vocab=self.share_vocab)
                 data.append(data_item)
         return data
 
@@ -1475,12 +1445,10 @@
                     edge_token_matrix = torch.tensor(edge_token_matrix, dtype=torch.long)
                     graph.edge_features['token_id'] = edge_token_matrix
 
-
             item.input_text2 = self.tokenizer(item.input_text2)
             input_token_id2 = self.vocab_model.in_word_vocab.to_index_sequence_for_list(item.input_text2)
             input_token_id2 = np.array(input_token_id2)
             item.input_np2 = input_token_id2
-
 
             if self.lower_case:
                 item.output_text = item.output_text.lower()
@@ -1519,9 +1487,9 @@
 
 
 class SequenceLabelingDataset(Dataset):
-    def __init__(self, root_dir, topology_builder, topology_subdir,tag_types, **kwargs):
+    def __init__(self, root_dir, topology_builder, topology_subdir, tag_types, **kwargs):
         self.data_item_type = SequenceLabelingDataItem
-        self.tag_types=tag_types
+        self.tag_types = tag_types
         super(SequenceLabelingDataset, self).__init__(root_dir, topology_builder, topology_subdir, **kwargs)
 
     def parse_file(self, file_path) -> list:
@@ -1540,27 +1508,27 @@
         ----------
 
         """
-        data=[]
-        input=[]
-        output=[]
+        data = []
+        input = []
+        output = []
         with open(file_path, 'r') as f:
-                lines = f.readlines()
-                for line in lines:
-                    if len(line)>1 and line[0]!='-':
-                       if line[0]!='.':
-                           input.append(line.strip().split(' ')[0])
-                           output.append(line.strip().split(' ')[-1])
-                       if line[0]=='.':
-                           input.append(line.strip().split(' ')[0])
-                           output.append(line.strip().split(' ')[-1])
-                           if len(input) >= 2:
-                               data_item=SequenceLabelingDataItem(input_text=input, output_tags=output, tokenizer=self.tokenizer)
-                               data.append(data_item)
-                               input=[]
-                               output=[]
+            lines = f.readlines()
+            for line in lines:
+                if len(line) > 1 and line[0] != '-':
+                    if line[0] != '.':
+                        input.append(line.strip().split(' ')[0])
+                        output.append(line.strip().split(' ')[-1])
+                    if line[0] == '.':
+                        input.append(line.strip().split(' ')[0])
+                        output.append(line.strip().split(' ')[-1])
+                        if len(input) >= 2:
+                            data_item = SequenceLabelingDataItem(input_text=input, output_tags=output,
+                                                                 tokenizer=self.tokenizer)
+                            data.append(data_item)
+                            input = []
+                            output = []
 
         return data
-
 
     def build_vocab(self):
         data_for_vocab = self.train
@@ -1593,19 +1561,19 @@
             graph.node_features['token_id'] = token_matrix
 
             tgt = item.output_tag
-            tgt_tag_id=[self.tag_types.index(tgt_.strip()) for tgt_ in tgt]
+            tgt_tag_id = [self.tag_types.index(tgt_.strip()) for tgt_ in tgt]
 
             tgt_tag_id = torch.tensor(tgt_tag_id)
             item.output_id = tgt_tag_id
 
     @staticmethod
     def collate_fn(data_list: [SequenceLabelingDataItem]):
-        tgt_tag=[]
-        graph_data=[]
+        tgt_tag = []
+        graph_data = []
         for item in data_list:
-           #if len(item.graph.node_attributes)== len(item.output_id):
-                   graph_data.append(item.graph)
-                   tgt_tag.append(item.output_id)
-
-        #tgt_tags = torch.cat(tgt_tag, dim=0)
+            # if len(item.graph.node_attributes)== len(item.output_id):
+            graph_data.append(item.graph)
+            tgt_tag.append(item.output_id)
+
+        # tgt_tags = torch.cat(tgt_tag, dim=0)
         return [graph_data, tgt_tag]