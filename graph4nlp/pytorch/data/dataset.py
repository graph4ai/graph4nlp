--- conflicted
+++ resolved
@@ -1688,15 +1688,9 @@
         topology_builder: GraphConstructionBase = DependencyBasedGraphConstruction,
         topology_subdir: str = None,
         tag_types: str = None,
-<<<<<<< HEAD
         dynamic_init_graph_name: str = None,
         dynamic_init_topology_builder: GraphConstructionBase = None,
         **kwargs
-=======
-        graph_type: str = "none",
-        dynamic_init_graph_type: str = None,
-        **kwargs,
->>>>>>> 31d34bfb
     ):
         if kwargs.get("graph_type", None) is not None:
             raise ValueError(
@@ -1737,7 +1731,7 @@
             elif dynamic_init_graph_name == "constituency":
                 dynamic_init_topology_builder = ConstituencyBasedGraphConstruction
             else:
-<<<<<<< HEAD
+
                 # dynamic_init_topology_builder
                 if dynamic_init_topology_builder is None:
                     raise ValueError(
@@ -1755,18 +1749,7 @@
             dynamic_init_topology_builder=dynamic_init_topology_builder,
             **kwargs
         )
-=======
-                raise NotImplementedError("Define your topology builder.")
-            super(Text2LabelDataset, self).__init__(
-                root=root_dir,
-                topology_builder=topology_builder,
-                topology_subdir=topology_subdir,
-                graph_type=static_or_dynamic,
-                dynamic_init_topology_builder=dynamic_init_topology_builder,
-                merge_strategy=merge_strategy,
-                **kwargs,
-            )
->>>>>>> 31d34bfb
+
 
     def parse_file(self, file_path) -> list:
         """
