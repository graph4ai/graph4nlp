import abc
import os
import warnings
from collections import Counter
from copy import deepcopy
from multiprocessing import Pool
import numpy as np
import stanfordcorenlp
import torch.utils.data
from nltk.tokenize import word_tokenize

from graph4nlp.pytorch.modules.utils.padding_utils import pad_2d_vals_no_size

from ..data.data import GraphData, to_batch
from ..modules.graph_construction.base import GraphConstructionBase
from ..modules.graph_construction.constituency_graph_construction import (
    ConstituencyBasedGraphConstruction,
)
from ..modules.graph_construction.dependency_graph_construction import (
    DependencyBasedGraphConstruction,
)
from ..modules.graph_construction.ie_graph_construction import IEBasedGraphConstruction
from ..modules.graph_construction.node_embedding_based_graph_construction import (
    NodeEmbeddingBasedGraphConstruction,
)
from ..modules.graph_construction.node_embedding_based_refined_graph_construction import (
    NodeEmbeddingBasedRefinedGraphConstruction,
)
from ..modules.utils.generic_utils import LabelModel
from ..modules.utils.tree_utils import Tree
from ..modules.utils.tree_utils import Vocab as VocabForTree
from ..modules.utils.tree_utils import VocabForAll
from ..modules.utils.vocab_utils import VocabModel


class DataItem(object):
    def __init__(self, input_text, tokenizer):
        self.input_text = input_text
        self.tokenizer = tokenizer
        self.graph = None
        pass

    @abc.abstractmethod
    def extract(self):
        raise NotImplementedError


class Text2TextDataItem_seq2seq(DataItem):
    def __init__(self, input_text, output_text, tokenizer, share_vocab=True):
        super(Text2TextDataItem_seq2seq, self).__init__(input_text, tokenizer)
        self.output_text = output_text
        self.share_vocab = share_vocab

    def extract(self, lower_case=True):
        """
        Returns
        -------
        Input tokens and output tokens
        """

        if lower_case:
            self.input_text = self.input_text.lower()

        if self.tokenizer is None:
            input_tokens = self.input_text.strip().split(" ")
        else:
            input_tokens = self.tokenizer(self.input_text)

        if lower_case:
            self.output_text = self.output_text.lower()

        if self.tokenizer is None:
            output_tokens = self.output_text.strip().split(" ")
        else:
            if "<t>" in self.output_text:
                output_text = self.output_text.replace("<t>", "").replace("</t>", "")
            output_tokens = self.tokenizer(output_text)
            output_tokens = output_tokens + ["<t>", "</t>"]

        if self.share_vocab:
            return input_tokens + output_tokens
        else:
            return input_tokens, output_tokens


class Text2TextDataItem(DataItem):
    def __init__(self, input_text, output_text, tokenizer, share_vocab=True):
        super(Text2TextDataItem, self).__init__(input_text, tokenizer)
        self.output_text = output_text
        self.share_vocab = share_vocab

    def extract(self):
        """
        Returns
        -------
        Input tokens and output tokens
        """
        g: GraphData = self.graph

        input_tokens = []
        for i in range(g.get_node_num()):
            if self.tokenizer is None:
                tokenized_token = g.node_attributes[i]["token"].strip().split(" ")
            else:
                tokenized_token = self.tokenizer(g.node_attributes[i]["token"])

            input_tokens.extend(tokenized_token)

        if self.tokenizer is None:
            output_tokens = self.output_text.strip().split(" ")
        else:
            output_tokens = self.tokenizer(self.output_text)

        if self.share_vocab:
            return input_tokens + output_tokens
        else:
            return input_tokens, output_tokens


class Text2TreeDataItem(DataItem):
    def __init__(self, input_text, output_text, output_tree, tokenizer, share_vocab=True):
        super(Text2TreeDataItem, self).__init__(input_text, tokenizer)
        self.output_text = output_text
        self.share_vocab = share_vocab
        self.output_tree = output_tree

    def extract(self):
        """
        Returns
        -------
        Input tokens and output tokens
        """
        g: GraphData = self.graph

        input_tokens = []
        for i in range(g.get_node_num()):
            tokenized_token = self.tokenizer(g.node_attributes[i]["token"])
            input_tokens.extend(tokenized_token)

        output_tokens = self.tokenizer(self.output_text)

        return input_tokens, output_tokens


class Text2LabelDataItem(DataItem):
    def __init__(self, input_text, output_label=None, tokenizer=None):
        super(Text2LabelDataItem, self).__init__(input_text, tokenizer)
        self.output_label = output_label

    def extract(self):
        """
        Returns
        -------
        Input tokens and output tokens
        """
        g: GraphData = self.graph

        input_tokens = []
        for i in range(g.get_node_num()):
            if self.tokenizer is None:
                tokenized_token = g.node_attributes[i]["token"].strip().split()
            else:
                tokenized_token = self.tokenizer(g.node_attributes[i]["token"])

            input_tokens.extend(tokenized_token)

        return input_tokens


class DoubleText2TextDataItem(DataItem):
    def __init__(self, input_text, input_text2, output_text, tokenizer, share_vocab=True):
        super(DoubleText2TextDataItem, self).__init__(input_text, tokenizer)
        self.input_text2 = input_text2
        self.output_text = output_text
        self.share_vocab = share_vocab

    def extract(self):
        """
        Returns
        -------
        Input tokens and output tokens
        """
        g: GraphData = self.graph

        input_tokens = []
        for i in range(g.get_node_num()):
            if self.tokenizer is None:
                tokenized_token = g.node_attributes[i]["token"].strip().split()
            else:
                tokenized_token = self.tokenizer(g.node_attributes[i]["token"])

            input_tokens.extend(tokenized_token)

        if self.tokenizer is None:
            input_tokens.extend(self.input_text2.strip().split())
            output_tokens = self.output_text.strip().split()
        else:
            input_tokens.extend(self.tokenizer(self.input_text2))
            output_tokens = self.tokenizer(self.output_text)

        if self.share_vocab:
            return input_tokens + output_tokens
        else:
            return input_tokens, output_tokens


class SequenceLabelingDataItem(DataItem):
    def __init__(self, input_text, tokenizer, output_tags=None):
        super(SequenceLabelingDataItem, self).__init__(input_text, tokenizer)
        self.output_tag = output_tags

    def extract(self):
        """
        Returns
        -------
        Input tokens and output tags
        """
        g: GraphData = self.graph

        input_tokens = []
        for i in range(g.get_node_num()):
            if self.tokenizer is None:
                tokenized_token = g.node_attributes[i]["token"].strip().split()
            else:
                tokenized_token = self.tokenizer(g.node_attributes[i]["token"])

            input_tokens.extend(tokenized_token)

        return input_tokens


class Dataset(torch.utils.data.Dataset):
    """
    Base class for datasets.

    The dataset is organized in a two-layer index style. Direct access
    to the dataset object, e.g. Dataset[1], will first be converted to
    the access to the internal index list, which is then passed to
    access the actual data. This design is for the ease of sampling.

    Examples
    --------
    Suppose we have a Dataset containing 5 data items
    ['a', 'b', 'c', 'd', 'e']. The indices of the 5 elements in the
    list are correspondingly [0, 1, 2, 3, 4]. Suppose the dataset
    is shuffled, which shuffles the internal index list, the consequent
    indices becomes [2, 3, 1, 4, 5]. Then an access to the dataset
    `Dataset[2]` will first access the indices[2] which is 1, and then
    use the received index to access the actual dataset, which will
    return the actual data item 'b'. Now to the user the 3rd ([2])
    element in the dataset got shuffled and is not 'c'.

    Parameters
    ----------
    root: str
        The root directory path where the dataset is stored.
    """

    @property
    def raw_file_names(self) -> dict:
        raise NotImplementedError

    @property
    def processed_file_names(self) -> dict:
        raise NotImplementedError

    @abc.abstractmethod
    def download(self):
        """Download the raw data from the Internet."""
        raise NotImplementedError

    @abc.abstractmethod
    def vectorization(self, data_items):
        """Convert tokens to indices which can be processed by downstream models."""
        raise NotImplementedError

    @abc.abstractmethod
    def parse_file(self, file_path):
        """To be implemented in task-specific dataset base class."""
        raise NotImplementedError

    @staticmethod
    @abc.abstractmethod
    def collate_fn(data_list):
        """Takes a list of data and convert it to a batch of data."""
        raise NotImplementedError

    def __init__(
        self,
        root,
        topology_builder,
        topology_subdir,
        tokenizer=word_tokenize,
        lower_case=True,
        pretrained_word_emb_name="840B",
        pretrained_word_emb_url=None,
        target_pretrained_word_emb_name=None,
        target_pretrained_word_emb_url=None,
        pretrained_word_emb_cache_dir=".vector_cache/",
        max_word_vocab_size=None,
        min_word_vocab_freq=1,
        use_val_for_vocab=False,
        seed=1234,
        thread_number=4,
        port=9000,
        timeout=15000,
        for_inference=False,
        reused_vocab_model=None,
        **kwargs,
    ):
        """

        Parameters
        ----------
        root: str
            The path of the data root.
        topology_builder: GraphConstructionBase
            The initial graph topology builder.
        topology_subdir: str
            The name of the data folder.
        tokenizer: function, default=nltk.word_tokenize
            The word tokenizer.
        lower_case: bool, default=True
            Whether to use lower-case option.
        pretrained_word_emb_name: str, optional, default="840B"
            The name of pretrained word embedding in ``torchtext``.
            If it is set ``None``, we will randomly set the initial word embedding values.
        pretrained_word_emb_url: str optional, default: ``None``
            The url for downloading pretrained word embedding.
            Note that we only prepare the default ``url`` for English with
            ``pretrained_word_emb_name`` as ``"42B"``, ``"840B"``, 'twitter.27B' and '6B'.
        target_pretrained_word_emb_name: str, optional, default=None
            The name of pretrained word embedding in ``torchtext`` for target language.
            If it is set ``None``, we will use ``pretrained_word_emb_name``.
        target_pretrained_word_emb_url: str optional, default: ``None``
            The url for downloading pretrained word embedding for target language.
            Note that we only prepare the default ``url`` for English with
            ``pretrained_word_emb_name`` as ``"42B"``, ``"840B"``, 'twitter.27B' and '6B'.
        pretrained_word_emb_cache_dir: str, optional, default: ``".vector_cache/"``
            The path of directory saving the temporary word embedding file.
        use_val_for_vocab: bool, default=False
            Whether to add val split in the final split.
        seed: int, default=1234
            The seed for random function.
        thread_number: int, default=4
            The thread number for building initial graph. For most case, it may be the
            number of your CPU cores.
        port: int, default=9000
            The port for stanfordcorenlp.
        timeout: int, default=15000
            The timeout for stanfordcorenlp.
        for_inference: bool, default=False
            Whether this dataset is used for inference.
        reused_vocab_model: str, default=None
            When ``for_inference`` is true, you need to specify the directory where the
            vocabulary data is located.
        kwargs
        """
        super(Dataset, self).__init__()

        self.root = root  # The root directory where the dataset is located.
        self.seed = seed

        # stanfordcorenlp hyper-parameter
        self.thread_number = thread_number
        self.port = port
        self.timeout = timeout

        # inference
        self.for_inference = for_inference
        # Processing-specific attributes
        self.tokenizer = tokenizer
        self.lower_case = lower_case
        self.pretrained_word_emb_name = pretrained_word_emb_name
        self.pretrained_word_emb_url = pretrained_word_emb_url
        self.target_pretrained_word_emb_name = target_pretrained_word_emb_name
        self.target_pretrained_word_emb_url = target_pretrained_word_emb_url
        self.pretrained_word_emb_cache_dir = pretrained_word_emb_cache_dir
        self.max_word_vocab_size = max_word_vocab_size
        self.min_word_vocab_freq = min_word_vocab_freq

        # self.pretrained_word_emb_file = pretrained_word_emb_file
        self.topology_builder = topology_builder
        self.topology_subdir = topology_subdir
        self.use_val_for_vocab = use_val_for_vocab
        for k, v in kwargs.items():
            setattr(self, k, v)
        self.__indices__ = None

        if "download" in self.__class__.__dict__.keys():
            self._download()

        if self.for_inference:
            if not reused_vocab_model:
                raise ValueError(
                    "Before inference, you should pass the processed vocab_model to "
                    "``reused_vocab_model``."
                )
            self.vocab_model = reused_vocab_model

            # Load saved label mappings only for label prediction tasks
            if hasattr(self, "reused_label_model"):
                if not self.reused_label_model:
                    raise ValueError(
                        "Before inference, you should pass the processed label_model to "
                        "``reused_label_model``."
                    )
                self.label_model = self.reused_label_model

        self._process()

        # After initialization, load the preprocessed files.
        if self.for_inference:
            data = torch.load(self.processed_file_paths["data"])
            self.test = data["test"]
        else:
            if self.root is None:
                return
            data = torch.load(self.processed_file_paths["data"])
            self.train = data["train"]
            self.test = data["test"]
            if "val" in data.keys():
                self.val = data["val"]

            vocab = torch.load(self.processed_file_paths["vocab"])
            self.vocab_model = vocab

            if hasattr(self, "reused_label_model"):
                self.label_model = LabelModel.build(self.processed_file_paths["label"])

    @property
    def raw_dir(self) -> str:
        """The directory where the raw data is stored."""
        return os.path.join(self.root, "raw")

    @property
    def processed_dir(self) -> str:
        return os.path.join(self.root, "processed", self.topology_subdir)

    @property
    def raw_file_paths(self) -> dict:
        """The paths to raw files."""
        return {key: os.path.join(self.raw_dir, name) for key, name in self.raw_file_names.items()}

    @property
    def processed_file_paths(self) -> dict:
        return {
            name: os.path.join(self.processed_dir, processed_file_name)
            for name, processed_file_name in self.processed_file_names.items()
        }

    def _download(self):
        if all([os.path.exists(raw_path) for raw_path in self.raw_file_paths.values()]):
            return

        os.makedirs(self.raw_dir, exist_ok=True)
        self.download()

    def read_raw_data(self):
        """
        Read raw data from the disk and put them in a dictionary (`self.data`).
        The raw data file should be organized as the format defined in `self.parse_file()` method.

        This function calls `self.parse_file()` repeatedly and pass the file paths in
        `self.raw_file_names` once at a time.

        This function builds `self.data` which is a dict of {int (index): DataItem},
        where the id represents the index of the DataItem w.r.t. the whole dataset.

        This function also builds the `self.split_ids` dictionary whose keys correspond to
        those of self.raw_file_names defined by the user, indicating the indices of each
        subset (e.g. train, val and test).

        """
        if self.for_inference:
            self.test = self.parse_file(self.raw_file_paths["test"])
            return
        self.train = self.parse_file(self.raw_file_paths["train"])
        self.test = self.parse_file(self.raw_file_paths["test"])
        if "val" in self.raw_file_paths.keys():
            self.val = self.parse_file(self.raw_file_paths["val"])
        elif "val_split_ratio" in self.__dict__:
            if self.val_split_ratio > 0:
                new_train_length = int((1 - self.val_split_ratio) * len(self.train))
                import random

                random.seed(self.seed)
                old_train_set = self.train
                random.shuffle(old_train_set)
                self.val = old_train_set[new_train_length:]
                self.train = old_train_set[:new_train_length]

    def process_data_items(self, data_items):
        return self._build_topology_process(
            data_items=data_items,
            topology_builder=self.topology_builder,
            static_or_dynamic=self.static_or_dynamic,
            graph_name=self.graph_name,
            dynamic_init_topology_builder=self.dynamic_init_topology_builder,
            dynamic_init_topology_aux_args=None,  # TODO: self.dynamic_init_topology_builder
            merge_strategy=self.merge_strategy,
            edge_strategy=self.edge_strategy,
            lower_case=self.lower_case,
            tokenizer=self.tokenizer,
            port=self.port,
            timeout=self.timeout,
        )

    @staticmethod
    def _build_topology_process(
        data_items,
        topology_builder,
        static_or_dynamic,
        graph_name,
        dynamic_init_topology_builder,
        merge_strategy,
        edge_strategy,
        dynamic_init_topology_aux_args,
        lower_case,
        tokenizer,
        port,
        timeout,
    ):
        if static_or_dynamic not in ["static", "dynamic"]:
            raise ValueError("Argument: ``static_or_dynamic`` must be ``static`` or ``dynamic``")
        ret = []
        if static_or_dynamic == "static":
            print("Connecting to stanfordcorenlp server...")
            processor = stanfordcorenlp.StanfordCoreNLP(
                "http://localhost", port=port, timeout=timeout
            )

            if topology_builder == IEBasedGraphConstruction:
                props_coref = {
                    "annotators": "tokenize, ssplit, pos, lemma, ner, parse, coref",
                    "tokenize.options": "splitHyphenated=true,normalizeParentheses=true,"
                    "normalizeOtherBrackets=true",
                    "tokenize.whitespace": False,
                    "ssplit.isOneSentence": False,
                    "outputFormat": "json",
                }
                props_openie = {
                    "annotators": "tokenize, ssplit, pos, ner, parse, openie",
                    "tokenize.options": "splitHyphenated=true,normalizeParentheses=true,"
                    "normalizeOtherBrackets=true",
                    "tokenize.whitespace": False,
                    "ssplit.isOneSentence": False,
                    "outputFormat": "json",
                    "openie.triple.strict": "true",
                }
                processor_args = [props_coref, props_openie]
            elif topology_builder == DependencyBasedGraphConstruction or isinstance(
                topology_builder, DependencyBasedGraphConstruction
            ):
                processor_args = {
                    "annotators": "ssplit,tokenize,depparse",
                    "tokenize.options": "splitHyphenated=false,normalizeParentheses=false,"
                    "normalizeOtherBrackets=false",
                    "tokenize.whitespace": True,
                    "ssplit.isOneSentence": True,
                    "outputFormat": "json",
                }
            elif topology_builder == ConstituencyBasedGraphConstruction:
                processor_args = {
                    "annotators": "tokenize,ssplit,pos,parse",
                    "tokenize.options": "splitHyphenated=false,normalizeParentheses=false,"
                    "normalizeOtherBrackets=false",
                    "tokenize.whitespace": True,
                    "ssplit.isOneSentence": False,
                    "outputFormat": "json",
                }
            else:
                raise NotImplementedError("unknown static graph type: {}".format(graph_name))
            print("CoreNLP server connected.")
            pop_idxs = []
            for cnt, item in enumerate(data_items):
                if cnt % 1000 == 0:
                    print("Port {}, processing: {} / {}".format(port, cnt, len(data_items)))
                try:
                    graph = topology_builder.topology(
                        raw_text_data=item.input_text,
                        nlp_processor=processor,
                        processor_args=processor_args,
                        merge_strategy=merge_strategy,
                        edge_strategy=edge_strategy,
                        verbose=False,
                    )
                    item.graph = graph
                except Exception as msg:
                    pop_idxs.append(cnt)
                    item.graph = None
                    warnings.warn(RuntimeWarning(msg))
                ret.append(item)
            ret = [x for idx, x in enumerate(ret) if idx not in pop_idxs]
        elif static_or_dynamic == "dynamic":
            if graph_name == "node_emb":
                for item in data_items:
                    graph = topology_builder.init_topology(
                        item.input_text, lower_case=lower_case, tokenizer=tokenizer
                    )
                    item.graph = graph
                    ret.append(item)
            elif graph_name == "node_emb_refined":
                if dynamic_init_topology_builder in (
                    IEBasedGraphConstruction,
                    DependencyBasedGraphConstruction,
                    ConstituencyBasedGraphConstruction,
                ):
                    print("Connecting to stanfordcorenlp server...")
                    processor = stanfordcorenlp.StanfordCoreNLP(
                        "http://localhost", port=port, timeout=timeout
                    )

                    if dynamic_init_topology_builder == IEBasedGraphConstruction:
                        props_coref = {
                            "annotators": "tokenize, ssplit, pos, lemma, ner, parse, coref",
                            "tokenize.options": "splitHyphenated=true,"
                            "normalizeParentheses=true,"
                            "normalizeOtherBrackets=true",
                            "tokenize.whitespace": False,
                            "ssplit.isOneSentence": False,
                            "outputFormat": "json",
                        }
                        props_openie = {
                            "annotators": "tokenize, ssplit, pos, ner, parse, openie",
                            "tokenize.options": "splitHyphenated=true,"
                            "normalizeParentheses=true,"
                            "normalizeOtherBrackets=true",
                            "tokenize.whitespace": False,
                            "ssplit.isOneSentence": False,
                            "outputFormat": "json",
                            "openie.triple.strict": "true",
                        }
                        processor_args = [props_coref, props_openie]
                    elif dynamic_init_topology_builder == DependencyBasedGraphConstruction:
                        processor_args = {
                            "annotators": "ssplit,tokenize,depparse",
                            "tokenize.options": "splitHyphenated=false,"
                            "normalizeParentheses=false,"
                            "normalizeOtherBrackets=false",
                            "tokenize.whitespace": False,
                            "ssplit.isOneSentence": False,
                            "outputFormat": "json",
                        }
                    elif dynamic_init_topology_builder == ConstituencyBasedGraphConstruction:
                        processor_args = {
                            "annotators": "tokenize,ssplit,pos,parse",
                            "tokenize.options": "splitHyphenated=true,"
                            "normalizeParentheses=true,"
                            "normalizeOtherBrackets=true",
                            "tokenize.whitespace": False,
                            "ssplit.isOneSentence": False,
                            "outputFormat": "json",
                        }
                    else:
                        raise NotImplementedError
                    print("CoreNLP server connected.")
                else:
                    processor = None
                    processor_args = None
                pop_idxs = []
                for idx, item in enumerate(data_items):
                    try:
                        graph = topology_builder.init_topology(
                            item.input_text,
                            dynamic_init_topology_builder=dynamic_init_topology_builder,
                            lower_case=lower_case,
                            tokenizer=tokenizer,
                            nlp_processor=processor,
                            processor_args=processor_args,
                            merge_strategy=merge_strategy,
                            edge_strategy=edge_strategy,
                            verbose=False,
                            dynamic_init_topology_aux_args=dynamic_init_topology_aux_args,
                        )

                        item.graph = graph
                    except Exception as msg:
                        pop_idxs.append(idx)
                        item.graph = None
                        warnings.warn(RuntimeWarning(msg))
                    ret.append(item)
                ret = [x for idx, x in enumerate(ret) if idx not in pop_idxs]
            else:
                raise RuntimeError("Unknown dynamic_graph_type: {}".format(graph_name))

        else:
            raise NotImplementedError("Currently only static and dynamic are supported!")

        return ret

    def build_topology(self, data_items):
        """
        Build graph topology for each item in the dataset. The generated graph
        is bound to the `graph` attribute of the DataItem.
        """
        total = len(data_items)
        thread_number = min(total, self.thread_number)
        pool = Pool(thread_number)
        res_l = []
        for i in range(thread_number):
            start_index = total * i // thread_number
            end_index = total * (i + 1) // thread_number

            r = pool.apply_async(
                self._build_topology_process,
                args=(
                    data_items[start_index:end_index],
                    self.topology_builder,
                    self.static_or_dynamic,
                    self.graph_name,
                    self.dynamic_init_topology_builder,
                    self.merge_strategy,
                    self.edge_strategy,
                    self.dynamic_init_topology_aux_args,
                    self.lower_case,
                    self.tokenizer,
                    self.port,
                    self.timeout,
                ),
            )
            res_l.append(r)
        pool.close()
        pool.join()

        data_items = []
        for i in range(thread_number):
            res = res_l[i].get()
            for data in res:
                if data.graph is not None:
                    data_items.append(data)

        return data_items

    def build_vocab(self):
        """
        Build the vocabulary. If `self.use_val_for_vocab` is `True`,
        use both training set and validation set for building
        the vocabulary. Otherwise only the training set is used.

        """
        data_for_vocab = self.train
        if self.use_val_for_vocab:
            data_for_vocab = self.val + data_for_vocab

        vocab_model = VocabModel.build(
            saved_vocab_file=self.processed_file_paths["vocab"],
            data_set=data_for_vocab,
            tokenizer=self.tokenizer,
            lower_case=self.lower_case,
            max_word_vocab_size=self.max_word_vocab_size,
            min_word_vocab_freq=self.min_word_vocab_freq,
            share_vocab=self.share_vocab,
            pretrained_word_emb_name=self.pretrained_word_emb_name,
            pretrained_word_emb_url=self.pretrained_word_emb_url,
            pretrained_word_emb_cache_dir=self.pretrained_word_emb_cache_dir,
            target_pretrained_word_emb_name=self.target_pretrained_word_emb_name,
            target_pretrained_word_emb_url=self.target_pretrained_word_emb_url,
            word_emb_size=self.word_emb_size,
        )
        self.vocab_model = vocab_model

        return self.vocab_model

    def _process(self):
        if self.root is None:
            return
        if all(
            [
                os.path.exists(processed_path)
                for processed_path in self.processed_file_paths.values()
            ]
        ):
            if "val_split_ratio" in self.__dict__:
                UserWarning(
                    "Loading existing processed files on disk. "
                    "Your `val_split_ratio` might not work since the data have"
                    "already been split."
                )
            return
        if self.for_inference and all(
            [
                (
                    os.path.exists(processed_path)
                    or self.processed_file_names["data"] not in processed_path
                )
                for processed_path in self.processed_file_paths.values()
            ]
        ):
            return

        os.makedirs(self.processed_dir, exist_ok=True)

        self.read_raw_data()

        if self.for_inference:
            self.test = self.build_topology(self.test)
            self.vectorization(self.test)
            data_to_save = {"test": self.test}
            torch.save(data_to_save, self.processed_file_paths["data"])
        else:
            self.train = self.build_topology(self.train)
            self.test = self.build_topology(self.test)
            if "val" in self.__dict__:
                self.val = self.build_topology(self.val)

            self.build_vocab()

            self.vectorization(self.train)
            self.vectorization(self.test)
            if "val" in self.__dict__:
                self.vectorization(self.val)

            data_to_save = {"train": self.train, "test": self.test}
            if "val" in self.__dict__:
                data_to_save["val"] = self.val
            torch.save(data_to_save, self.processed_file_paths["data"])

            vocab_to_save = self.vocab_model
            torch.save(vocab_to_save, self.processed_file_paths["vocab"])


class Text2TextDataset(Dataset):
    """
        The dataset for text-to-text applications.
    Parameters
    ----------
    graph_name: str
        The name of graph construction method. E.g., "dependency".
        Note that if it is in the provided graph names (i.e., "dependency", \
            "constituency", "ie", "node_emb", "node_emb_refine"), the following \
            parameters are set by default and users can't modify them:
            1. ``topology_builder``
            2. ``static_or_dynamic``
        If you need to customize your graph construction method, you should rename the \
            ``graph_name`` and set the parameters above.
    root_dir: str, default=None
        The path of dataset.
    topology_builder: GraphConstructionBase, default=None
        The graph construction class.
    topology_subdir: str
        The directory name of processed path.
    static_or_dynamic: str, default='static'
        The graph type. Expected in ('static', 'dynamic')
    dynamic_init_graph_name: str, default=None
        The graph name of the initial graph. Expected in (None, "line", \
            "dependency", "constituency").
        Note that if it is in the provided graph names (i.e., "line", "dependency", \
            "constituency"), the following parameters are set by default and users \
            can't modify them:
            1. ``dynamic_init_topology_builder``
        If you need to customize your graph construction method, you should rename the \
            ``graph_name`` and set the parameters above.
    dynamic_init_topology_builder: GraphConstructionBase
        The graph construction class.
    dynamic_init_topology_aux_args: None,
        TBD.
    """

    def __init__(
        self,
        graph_name: str,
        root_dir: str = None,
        static_or_dynamic: str = None,
        topology_builder: GraphConstructionBase = DependencyBasedGraphConstruction,
        topology_subdir: str = None,
        dynamic_init_graph_name: str = None,
        dynamic_init_topology_builder: GraphConstructionBase = None,
        dynamic_init_topology_aux_args=None,  # TODO
        share_vocab=True,
        **kwargs,
    ):
        if kwargs.get("graph_type", None) is not None:
            raise ValueError(
                "The argument ``graph_type`` is disgarded. \
                    Please use ``static_or_dynamic`` instead."
            )
        self.data_item_type = Text2TextDataItem
        self.share_vocab = share_vocab

        if graph_name == "dependency":
            topology_builder = DependencyBasedGraphConstruction
            static_or_dynamic = "static"
        elif graph_name == "constituency":
            topology_builder = ConstituencyBasedGraphConstruction
            static_or_dynamic = "static"
        elif graph_name == "ie":
            topology_builder = IEBasedGraphConstruction
            static_or_dynamic = "static"
        elif graph_name == "node_emb":
            topology_builder = NodeEmbeddingBasedGraphConstruction
            static_or_dynamic = "dynamic"
        elif graph_name == "node_emb_refined":
            topology_builder = NodeEmbeddingBasedRefinedGraphConstruction
            static_or_dynamic = "dynamic"
        else:
            print("Your are customizing the graph construction method.")
            if topology_builder is None:
                raise ValueError("``topology_builder`` can't be None if graph is defined by user.")
            if static_or_dynamic is None:
                raise ValueError("``static_or_dynamic`` can't be None if graph is defined by user.")

        if static_or_dynamic == "dynamic":
            if dynamic_init_graph_name is None or dynamic_init_graph_name == "line":
                dynamic_init_topology_builder = None
            elif dynamic_init_graph_name == "dependency":
                dynamic_init_topology_builder = DependencyBasedGraphConstruction
            elif dynamic_init_graph_name == "constituency":
                dynamic_init_topology_builder = ConstituencyBasedGraphConstruction
            else:
                # dynamic_init_topology_builder
                if dynamic_init_topology_builder is None:
                    raise ValueError(
                        "``dynamic_init_topology_builder`` can't be None \
                            if ``dynamic_init_graph_name`` is defined by user."
                    )

        self.static_or_dynamic = static_or_dynamic
        super(Text2TextDataset, self).__init__(
            root=root_dir,
            graph_name=graph_name,
            topology_builder=topology_builder,
            topology_subdir=topology_subdir,
            static_or_dynamic=static_or_dynamic,
            share_vocab=share_vocab,
            dynamic_init_topology_builder=dynamic_init_topology_builder,
            dynamic_init_topology_aux_args=dynamic_init_topology_aux_args,
            **kwargs,
        )

    def parse_file(self, file_path) -> list:
        """
        Read and parse the file specified by `file_path`. The file format is
        specified by each individual task-specific base class. Returns all
        the indices of data items in this file w.r.t. the whole dataset.

        For Text2TextDataset, the format of the input file should contain
        lines of input, each line representing one record of data. The
        input and output is separated by a tab(\t).

        Examples
        --------
        input: list job use languageid0 job ( ANS ) , language ( ANS , languageid0 )

        DataItem:
            input_text="list job use languageid0",
            output_text="job ( ANS ) , language ( ANS , languageid0 )"

        Parameters
        ----------
        file_path: str
            The path of the input file.

        Returns
        -------
        list
            The indices of data items in the file w.r.t. the whole dataset.
        """
        data = []
        with open(file_path, "r") as f:
            lines = f.readlines()
            for line in lines:
                input, output = line.split("\t")
                data_item = Text2TextDataItem(
                    input_text=input,
                    output_text=output,
                    tokenizer=self.tokenizer,
                    share_vocab=self.share_vocab,
                )
                data.append(data_item)
        return data

    @classmethod
    def _vectorize_one_dataitem(cls, data_item, vocab_model, use_ie=False):

        item = deepcopy(data_item)
        graph: GraphData = item.graph
        token_matrix = []
        for node_idx in range(graph.get_node_num()):
            node_token = graph.node_attributes[node_idx]["token"]
            node_token_id = vocab_model.in_word_vocab.getIndex(node_token, use_ie)
            graph.node_attributes[node_idx]["token_id"] = node_token_id

            token_matrix.append([node_token_id])
        if use_ie:
            for i in range(len(token_matrix)):
                token_matrix[i] = np.array(token_matrix[i][0])
            token_matrix = pad_2d_vals_no_size(token_matrix)
            token_matrix = torch.tensor(token_matrix, dtype=torch.long)
            graph.node_features["token_id"] = token_matrix
        else:
            token_matrix = torch.tensor(token_matrix, dtype=torch.long)
            graph.node_features["token_id"] = token_matrix

        if use_ie and "token" in graph.edge_attributes[0].keys():
            edge_token_matrix = []
            for edge_idx in range(graph.get_edge_num()):
                edge_token = graph.edge_attributes[edge_idx]["token"]
                edge_token_id = vocab_model.in_word_vocab.getIndex(edge_token, use_ie)
                graph.edge_attributes[edge_idx]["token_id"] = edge_token_id
                edge_token_matrix.append([edge_token_id])
            if use_ie:
                for i in range(len(edge_token_matrix)):
                    edge_token_matrix[i] = np.array(edge_token_matrix[i][0])
                edge_token_matrix = pad_2d_vals_no_size(edge_token_matrix)
                edge_token_matrix = torch.tensor(edge_token_matrix, dtype=torch.long)
                graph.edge_features["token_id"] = edge_token_matrix

        tgt = item.output_text
        if isinstance(tgt, str):
            tgt_token_id = vocab_model.out_word_vocab.to_index_sequence(tgt)
            tgt_token_id.append(vocab_model.out_word_vocab.EOS)
            tgt_token_id = np.array(tgt_token_id)
            item.output_np = tgt_token_id
        return item

    def vectorization(self, data_items):
        if self.topology_builder == IEBasedGraphConstruction:
            use_ie = True
        else:
            use_ie = False
        for idx in range(len(data_items)):
            data_items[idx] = self._vectorize_one_dataitem(
                data_items[idx], self.vocab_model, use_ie=use_ie
            )

    @staticmethod
    def collate_fn(data_list: [Text2TextDataItem]):
        graph_list = [item.graph for item in data_list]
        graph_data = to_batch(graph_list)

        if isinstance(data_list[0].output_text, str):  # has ground truth
            output_numpy = [deepcopy(item.output_np) for item in data_list]
            output_str = [deepcopy(item.output_text.lower().strip()) for item in data_list]
            output_pad = pad_2d_vals_no_size(output_numpy)
            tgt_seq = torch.from_numpy(output_pad).long()
        else:
            output_str = []
            tgt_seq = None
        return {"graph_data": graph_data, "tgt_seq": tgt_seq, "output_str": output_str}


class TextToTreeDataset(Dataset):
    def __init__(
        self,
        graph_name: str,
        root_dir: str = None,
        topology_subdir: str = None,
        static_or_dynamic: str = None,
        dynamic_init_graph_name: str = None,
        share_vocab=True,
        topology_builder=None,
        dynamic_init_topology_builder=None,
        dynamic_init_topology_aux_args=None,
        **kwargs,
    ):
        if kwargs.get("graph_type", None) is not None:
            raise ValueError(
                "The argument ``graph_type`` is disgarded. \
                    Please use ``static_or_dynamic`` instead."
            )
        self.data_item_type = Text2TreeDataItem
        self.share_vocab = share_vocab

        if graph_name == "dependency":
            topology_builder = DependencyBasedGraphConstruction
            static_or_dynamic = "static"
        elif graph_name == "constituency":
            topology_builder = ConstituencyBasedGraphConstruction
            static_or_dynamic = "static"
        elif graph_name == "ie":
            topology_builder = IEBasedGraphConstruction
            static_or_dynamic = "static"
        elif graph_name == "node_emb":
            topology_builder = NodeEmbeddingBasedGraphConstruction
            static_or_dynamic = "dynamic"
        elif graph_name == "node_emb_refined":
            topology_builder = NodeEmbeddingBasedRefinedGraphConstruction
            static_or_dynamic = "dynamic"
        else:
            print("Your are customizing the graph construction method.")
            if topology_builder is None:
                raise ValueError("``topology_builder`` can't be None if graph is defined by user.")
            if static_or_dynamic is None:
                raise ValueError("``static_or_dynamic`` can't be None if graph is defined by user.")

        if static_or_dynamic == "dynamic":
            if dynamic_init_graph_name is None or dynamic_init_graph_name == "line":
                dynamic_init_topology_builder = None
            elif dynamic_init_graph_name == "dependency":
                dynamic_init_topology_builder = DependencyBasedGraphConstruction
            elif dynamic_init_graph_name == "constituency":
                dynamic_init_topology_builder = ConstituencyBasedGraphConstruction
            else:
                # dynamic_init_topology_builder
                if dynamic_init_topology_builder is None:
                    raise ValueError(
                        "``dynamic_init_topology_builder`` can't be None \
                            if ``dynamic_init_graph_name`` is defined by user."
                    )

        self.static_or_dynamic = static_or_dynamic
        super(TextToTreeDataset, self).__init__(
            root=root_dir,
            graph_name=graph_name,
            topology_builder=topology_builder,
            topology_subdir=topology_subdir,
            static_or_dynamic=static_or_dynamic,
            share_vocab=share_vocab,
            dynamic_init_topology_builder=dynamic_init_topology_builder,
            dynamic_init_topology_aux_args=dynamic_init_topology_aux_args,
            **kwargs,
        )

    def parse_file(self, file_path) -> list:
        """
        Read and parse the file specified by `file_path`. The file format is specified by
        each individual task-specific base class. Returns all the indices of data items
        in this file w.r.t. the whole dataset.

        For Text2TreeDataset, the format of the input file should contain lines of input,
        each line representing one record of data. The input and output is separated by
        a tab(\t).

        Examples
        --------
        input: list job use languageid0 job ( ANS ) , language ( ANS , languageid0 )

        DataItem: input_text="list job use languageid0", output_text="job ( ANS ) ,
        language ( ANS , languageid0 )"

        Parameters
        ----------
        file_path: str
            The path of the input file.

        Returns
        -------
        list
            The indices of data items in the file w.r.t. the whole dataset.
        """
        data = []
        with open(file_path, "r") as f:
            lines = f.readlines()
            for line in lines:
                input, output = line.split("\t")
                data_item = Text2TreeDataItem(
                    input_text=input,
                    output_text=output,
                    output_tree=None,
                    tokenizer=self.tokenizer,
                    share_vocab=self.share_vocab,
                )
                data.append(data_item)
        return data

    def build_vocab(self):
        data_for_vocab = self.train
        if self.use_val_for_vocab:
            data_for_vocab = data_for_vocab + self.val

        src_vocab_model = VocabForTree(
            lower_case=self.lower_case,
            pretrained_word_emb_name=self.pretrained_word_emb_name,
            pretrained_word_emb_url=self.pretrained_word_emb_url,
            pretrained_word_emb_cache_dir=self.pretrained_word_emb_cache_dir,
            embedding_dims=self.enc_emb_size,
        )
        tgt_vocab_model = VocabForTree(
            lower_case=self.lower_case,
            pretrained_word_emb_name=self.pretrained_word_emb_name,
            pretrained_word_emb_url=self.pretrained_word_emb_url,
            pretrained_word_emb_cache_dir=self.pretrained_word_emb_cache_dir,
            embedding_dims=self.dec_emb_size,
        )

        if self.share_vocab:
            all_words = Counter()
        else:
            all_words = [Counter(), Counter()]

        for instance in data_for_vocab:
            extracted_tokens = instance.extract()
            if self.share_vocab:
                all_words.update(extracted_tokens[0])
                all_words.update(extracted_tokens[1])
            else:
                all_words[0].update(extracted_tokens[0])
                all_words[1].update(extracted_tokens[1])

        if self.share_vocab:
            src_vocab_model.init_from_list(
                list(all_words.items()),
                min_freq=self.min_word_vocab_freq,
                max_vocab_size=self.max_word_vocab_size,
            )
            tgt_vocab_model = src_vocab_model
        else:
            src_vocab_model.init_from_list(
                list(all_words[0].items()),
                min_freq=self.min_word_vocab_freq,
                max_vocab_size=self.max_word_vocab_size,
            )
            tgt_vocab_model.init_from_list(
                list(all_words[1].items()),
                min_freq=self.min_word_vocab_freq,
                max_vocab_size=self.max_word_vocab_size,
            )

        # self.src_vocab_model = src_vocab_model
        # self.tgt_vocab_model = tgt_vocab_model
        # if self.share_vocab:
        #     self.share_vocab_model = src_vocab_model
        self.vocab_model = VocabForAll(
            in_word_vocab=src_vocab_model,
            out_word_vocab=tgt_vocab_model,
            share_vocab=src_vocab_model if self.share_vocab else None,
        )

        return self.vocab_model

    def vectorization(self, data_items):
        """For tree decoder we also need the vectorize the tree output."""
        for item in data_items:
            graph: GraphData = item.graph
            token_matrix = []
            for node_idx in range(graph.get_node_num()):
                node_token = graph.node_attributes[node_idx]["token"]
                node_token_id = self.vocab_model.in_word_vocab.get_symbol_idx(node_token)
                graph.node_attributes[node_idx]["token_id"] = node_token_id
                token_matrix.append([node_token_id])
            token_matrix = torch.tensor(token_matrix, dtype=torch.long)
            graph.node_features["token_id"] = token_matrix

            tgt = item.output_text
            tgt_list = self.vocab_model.out_word_vocab.get_symbol_idx_for_list(tgt.split())
            output_tree = Tree.convert_to_tree(
                tgt_list, 0, len(tgt_list), self.vocab_model.out_word_vocab
            )
            item.output_tree = output_tree

    @classmethod
    def _vectorize_one_dataitem(cls, data_item, vocab_model, use_ie=False):
        item = deepcopy(data_item)
        graph: GraphData = item.graph
        token_matrix = []
        for node_idx in range(graph.get_node_num()):
            node_token = graph.node_attributes[node_idx]["token"]
            node_token_id = vocab_model.in_word_vocab.get_symbol_idx(node_token)
            graph.node_attributes[node_idx]["token_id"] = node_token_id
            token_matrix.append([node_token_id])
        token_matrix = torch.tensor(token_matrix, dtype=torch.long)
        graph.node_features["token_id"] = token_matrix

        if isinstance(item.output_text, str):
            tgt = item.output_text
            tgt_list = vocab_model.out_word_vocab.get_symbol_idx_for_list(tgt.split())
            output_tree = Tree.convert_to_tree(
                tgt_list, 0, len(tgt_list), vocab_model.out_word_vocab
            )
            item.output_tree = output_tree
        return item

    @staticmethod
    def collate_fn(data_list: [Text2TreeDataItem]):
        # remove the deepcopy
        graph_data = [item.graph for item in data_list]
        graph_data = to_batch(graph_data)

        output_tree_list = [deepcopy(item.output_tree) for item in data_list]
        original_sentence_list = [deepcopy(item.output_text) for item in data_list]

        return {
            "graph_data": graph_data,
            "dec_tree_batch": output_tree_list,
            "original_dec_tree_batch": original_sentence_list,
        }


class Text2LabelDataset(Dataset):
    """
    The dataset for text-to-label applications.
    Parameters
    ----------
    graph_name: str
        The name of graph construction method. E.g., "dependency".
        Note that if it is in the provided graph names (i.e., "dependency", \
            "constituency", "ie", "node_emb", "node_emb_refine"), the following \
            parameters are set by default and users can't modify them:
            1. ``topology_builder``
            2. ``static_or_dynamic``
        If you need to customize your graph construction method, you should rename the \
            ``graph_name`` and set the parameters above.
    root_dir: str, default=None
        The path of dataset.
    topology_builder: GraphConstructionBase, default=None
        The graph construction class.
    topology_subdir: str
        The directory name of processed path.
    static_or_dynamic: str, default='static'
        The graph type. Expected in ('static', 'dynamic')
    dynamic_init_graph_name: str, default=None
        The graph name of the initial graph. Expected in (None, "line", \
            "dependency", "constituency").
        Note that if it is in the provided graph names (i.e., "line", "dependency", \
            "constituency"), the following parameters are set by default and users \
            can't modify them:
            1. ``dynamic_init_topology_builder``
        If you need to customize your graph construction method, you should rename the \
            ``graph_name`` and set the parameters above.
    dynamic_init_topology_builder: GraphConstructionBase
        The graph construction class.
    dynamic_init_topology_aux_args: None,
        TBD.
    """

    def __init__(
        self,
        graph_name: str,
        root_dir: str = None,
        static_or_dynamic: str = None,
        topology_builder: GraphConstructionBase = DependencyBasedGraphConstruction,
        topology_subdir: str = None,
        dynamic_init_graph_name: str = None,
        dynamic_init_topology_builder: GraphConstructionBase = None,
<<<<<<< HEAD
        dynamic_init_topology_aux_args=None,  # TODO
        **kwargs
=======
        **kwargs,
>>>>>>> 576912b9
    ):
        if kwargs.get("graph_type", None) is not None:
            raise ValueError(
                "The argument ``graph_type`` is disgarded. \
                    Please use ``static_or_dynamic`` instead."
            )
        self.data_item_type = Text2LabelDataItem
        if graph_name == "dependency":
            topology_builder = DependencyBasedGraphConstruction
            static_or_dynamic = "static"
        elif graph_name == "constituency":
            topology_builder = ConstituencyBasedGraphConstruction
            static_or_dynamic = "static"
        elif graph_name == "ie":
            topology_builder = IEBasedGraphConstruction
            static_or_dynamic = "static"
        elif graph_name == "node_emb":
            topology_builder = NodeEmbeddingBasedGraphConstruction
            static_or_dynamic = "dynamic"
        elif graph_name == "node_emb_refined":
            topology_builder = NodeEmbeddingBasedRefinedGraphConstruction
            static_or_dynamic = "dynamic"
        else:
            print("Your are customizing the graph construction method.")
            if topology_builder is None:
                raise ValueError("``topology_builder`` can't be None if graph is defined by user.")
            if static_or_dynamic is None:
                raise ValueError("``static_or_dynamic`` can't be None if graph is defined by user.")

        if static_or_dynamic == "dynamic":
            if dynamic_init_graph_name is None or dynamic_init_graph_name == "line":
                dynamic_init_topology_builder = None
            elif dynamic_init_graph_name == "dependency":
                dynamic_init_topology_builder = DependencyBasedGraphConstruction
            elif dynamic_init_graph_name == "constituency":
                dynamic_init_topology_builder = ConstituencyBasedGraphConstruction
            elif dynamic_init_graph_name == "ie":
                topology_builder = IEBasedGraphConstruction
            else:
                # dynamic_init_topology_builder
                if dynamic_init_topology_builder is None:
                    raise ValueError(
                        "``dynamic_init_topology_builder`` can't be None \
                            if ``dynamic_init_graph_name`` is defined by user."
                    )

<<<<<<< HEAD
        self.static_or_dynamic = static_or_dynamic
        super(Text2LabelDataset, self).__init__(
            root=root_dir,
            graph_name=graph_name,
            topology_builder=topology_builder,
            topology_subdir=topology_subdir,
            static_or_dynamic=static_or_dynamic,
            dynamic_init_topology_builder=dynamic_init_topology_builder,
            dynamic_init_topology_aux_args=dynamic_init_topology_aux_args,
            **kwargs
        )
=======
            super(Text2LabelDataset, self).__init__(
                root=root_dir,
                topology_builder=topology_builder,
                topology_subdir=topology_subdir,
                graph_type=static_or_dynamic,
                dynamic_init_topology_builder=dynamic_init_topology_builder,
                **kwargs,
            )
>>>>>>> 576912b9

    def parse_file(self, file_path) -> list:
        """
        Read and parse the file specified by `file_path`. The file format
        is specified by each individual task-specific base class. Returns
        all the indices of data items in this file w.r.t. the whole dataset.

        For Text2LabelDataset, the format of the input file should contain
        lines of input, each line representing one record of data. The
        input and output is separated by a tab(\t).

        Examples
        --------
        input: How far is it from Denver to Aspen ?    NUM

        DataItem: input_text="How far is it from Denver to Aspen ?", output_label="NUM"

        Parameters
        ----------
        file_path: str
            The path of the input file.

        Returns
        -------
        list
            The indices of data items in the file w.r.t. the whole dataset.
        """
        data = []
        with open(file_path, "r", encoding="utf-8") as f:
            for line in f:
                input, output = line.split("\t")
                data_item = Text2LabelDataItem(
                    input_text=input.strip(), output_label=output.strip(), tokenizer=self.tokenizer
                )
                data.append(data_item)

        return data

    def build_vocab(self):
        data_for_vocab = self.train
        if self.use_val_for_vocab:
            data_for_vocab = data_for_vocab + self.val

        self.vocab_model = VocabModel.build(
            saved_vocab_file=self.processed_file_paths["vocab"],
            data_set=data_for_vocab,
            tokenizer=self.tokenizer,
            lower_case=self.lower_case,
            max_word_vocab_size=self.max_word_vocab_size,
            min_word_vocab_freq=self.min_word_vocab_freq,
            pretrained_word_emb_name=self.pretrained_word_emb_name,
            pretrained_word_emb_url=self.pretrained_word_emb_url,
            pretrained_word_emb_cache_dir=self.pretrained_word_emb_cache_dir,
            word_emb_size=self.word_emb_size,
            share_vocab=True,
        )

        # label encoding
        all_labels = {item.output_label for item in self.train + self.test}
        if "val" in self.__dict__:
            all_labels = all_labels.union({item.output_label for item in self.val})

        self.label_model = LabelModel.build(
            self.processed_file_paths["label"], all_labels=all_labels
        )

    @classmethod
    def _vectorize_one_dataitem(cls, data_item, vocab_model, label_model=None, use_ie=False):
        item = deepcopy(data_item)
        graph: GraphData = item.graph
        token_matrix = []
        for node_idx in range(graph.get_node_num()):
            node_token = graph.node_attributes[node_idx]["token"]
            node_token_id = vocab_model.in_word_vocab.getIndex(node_token, use_ie)
            graph.node_attributes[node_idx]["token_id"] = node_token_id

            token_matrix.append([node_token_id])
        if use_ie:
            for i in range(len(token_matrix)):
                token_matrix[i] = np.array(token_matrix[i][0])
            token_matrix = pad_2d_vals_no_size(token_matrix)
            token_matrix = torch.tensor(token_matrix, dtype=torch.long)
            graph.node_features["token_id"] = token_matrix
        else:
            token_matrix = torch.tensor(token_matrix, dtype=torch.long)
            graph.node_features["token_id"] = token_matrix

        if use_ie and "token" in graph.edge_attributes[0].keys():
            edge_token_matrix = []
            for edge_idx in range(graph.get_edge_num()):
                edge_token = graph.edge_attributes[edge_idx]["token"]
                edge_token_id = vocab_model.in_word_vocab.getIndex(edge_token, use_ie)
                graph.edge_attributes[edge_idx]["token_id"] = edge_token_id
                edge_token_matrix.append([edge_token_id])
            if use_ie:
                for i in range(len(edge_token_matrix)):
                    edge_token_matrix[i] = np.array(edge_token_matrix[i][0])
                edge_token_matrix = pad_2d_vals_no_size(edge_token_matrix)
                edge_token_matrix = torch.tensor(edge_token_matrix, dtype=torch.long)
                graph.edge_features["token_id"] = edge_token_matrix

        if item.output_label is not None:
            assert label_model is not None, "label_model must be specified."
            item.output = label_model.le.transform([item.output_label])[0]
        return item

    def vectorization(self, data_items):
        if self.topology_builder == IEBasedGraphConstruction:
            use_ie = True
        else:
            use_ie = False
        for idx in range(len(data_items)):
            data_items[idx] = self._vectorize_one_dataitem(
                data_items[idx], self.vocab_model, label_model=self.label_model, use_ie=use_ie
            )

    @staticmethod
    def collate_fn(data_list: [Text2LabelDataItem]):
        graph_list = [item.graph for item in data_list]
        graph_data = to_batch(graph_list)

        tgt_tensor = []
        if len(data_list) > 0 and hasattr(data_list[0], "output"):
            tgt = [deepcopy(item.output) for item in data_list]
            tgt_tensor = torch.LongTensor(tgt)

        return {"graph_data": graph_data, "tgt_tensor": tgt_tensor}


class DoubleText2TextDataset(Dataset):
    """
        The dataset for double-text-to-text applications.
    Parameters
    ----------
    graph_name: str
        The name of graph construction method. E.g., "dependency".
        Note that if it is in the provided graph names (i.e., "dependency", \
            "constituency", "ie", "node_emb", "node_emb_refine"), the following \
            parameters are set by default and users can't modify them:
            1. ``topology_builder``
            2. ``static_or_dynamic``
        If you need to customize your graph construction method, you should rename the \
            ``graph_name`` and set the parameters above.
    root_dir: str, default=None
        The path of dataset.
    topology_builder: GraphConstructionBase, default=None
        The graph construction class.
    topology_subdir: str
        The directory name of processed path.
    static_or_dynamic: str, default='static'
        The graph type. Expected in ('static', 'dynamic')
    dynamic_init_graph_name: str, default=None
        The graph name of the initial graph. Expected in (None, "line", \
            "dependency", "constituency").
        Note that if it is in the provided graph names (i.e., "line", "dependency", \
            "constituency"), the following parameters are set by default and users \
            can't modify them:
            1. ``dynamic_init_topology_builder``
        If you need to customize your graph construction method, you should rename the \
            ``graph_name`` and set the parameters above.
    dynamic_init_topology_builder: GraphConstructionBase
        The graph construction class.
    dynamic_init_topology_aux_args: None,
        TBD.
    """

    def __init__(
        self,
        graph_name: str,
        root_dir: str = None,
        static_or_dynamic: str = None,
        topology_builder: GraphConstructionBase = DependencyBasedGraphConstruction,
        topology_subdir: str = None,
        dynamic_init_graph_name: str = None,
        dynamic_init_topology_builder: GraphConstructionBase = None,
        dynamic_init_topology_aux_args=None,  # TODO
        share_vocab=True,
        **kwargs,
    ):
        if kwargs.get("graph_type", None) is not None:
            raise ValueError(
                "The argument ``graph_type`` is disgarded. \
                    Please use ``static_or_dynamic`` instead."
            )
        self.data_item_type = DoubleText2TextDataItem
        self.share_vocab = share_vocab

        if graph_name == "dependency":
            topology_builder = DependencyBasedGraphConstruction
            static_or_dynamic = "static"
        elif graph_name == "constituency":
            topology_builder = ConstituencyBasedGraphConstruction
            static_or_dynamic = "static"
        elif graph_name == "ie":
            topology_builder = IEBasedGraphConstruction
            static_or_dynamic = "static"
        elif graph_name == "node_emb":
            topology_builder = NodeEmbeddingBasedGraphConstruction
            static_or_dynamic = "dynamic"
        elif graph_name == "node_emb_refined":
            topology_builder = NodeEmbeddingBasedRefinedGraphConstruction
            static_or_dynamic = "dynamic"
        else:
            print("Your are customizing the graph construction method.")
            if topology_builder is None:
                raise ValueError("``topology_builder`` can't be None if graph is defined by user.")
            if static_or_dynamic is None:
                raise ValueError("``static_or_dynamic`` can't be None if graph is defined by user.")

        if static_or_dynamic == "dynamic":
            if dynamic_init_graph_name is None or dynamic_init_graph_name == "line":
                dynamic_init_topology_builder = None
            elif dynamic_init_graph_name == "dependency":
                dynamic_init_topology_builder = DependencyBasedGraphConstruction
            elif dynamic_init_graph_name == "constituency":
                dynamic_init_topology_builder = ConstituencyBasedGraphConstruction
            else:
                # dynamic_init_topology_builder
                if dynamic_init_topology_builder is None:
                    raise ValueError(
                        "``dynamic_init_topology_builder`` can't be None \
                            if ``dynamic_init_graph_name`` is defined by user."
                    )

        self.static_or_dynamic = static_or_dynamic
        super(DoubleText2TextDataset, self).__init__(
            root=root_dir,
            graph_name=graph_name,
            topology_builder=topology_builder,
            topology_subdir=topology_subdir,
            static_or_dynamic=static_or_dynamic,
            share_vocab=share_vocab,
            dynamic_init_topology_builder=dynamic_init_topology_builder,
            dynamic_init_topology_aux_args=dynamic_init_topology_aux_args,
            **kwargs,
        )

    def parse_file(self, file_path) -> list:
        """
        Read and parse the file specified by `file_path`. The file format is
        specified by each individual task-specific base class.
        Returns all the indices of data items in this file w.r.t. the whole dataset.

        For DoubleText2TextDataset, the format of the input file should
        contain lines of input, each line representing one record of data.
        The input and output is separated by a tab(\t).
        # TODO: update example

        Examples
        --------
        input: list job use languageid0 job ( ANS ) , language ( ANS , languageid0 )

        DataItem:
            input_text="list job use languageid0",
            input_text2="list job use languageid0",
            output_text="job ( ANS ) , language ( ANS , languageid0 )"

        Parameters
        ----------
        file_path: str
            The path of the input file.

        Returns
        -------
        list
            The indices of data items in the file w.r.t. the whole dataset.
        """
        data = []
        with open(file_path, "r") as f:
            for line in f:
                if self.lower_case:
                    line = line.lower().strip()
                input, input2, output = line.split("\t")
                data_item = DoubleText2TextDataItem(
                    input_text=input.strip(),
                    input_text2=input2.strip(),
                    output_text=output.strip(),
                    tokenizer=self.tokenizer,
                    share_vocab=self.share_vocab,
                )
                data.append(data_item)
        return data

    @classmethod
    def _vectorize_one_dataitem(cls, data_item, vocab_model, use_ie=False):
        item = deepcopy(data_item)
        graph: GraphData = item.graph
        token_matrix = []
        for node_idx in range(graph.get_node_num()):
            node_token = graph.node_attributes[node_idx]["token"]
            node_token_id = vocab_model.in_word_vocab.getIndex(node_token, use_ie)
            graph.node_attributes[node_idx]["token_id"] = node_token_id
            token_matrix.append([node_token_id])
        if use_ie:
            for i in range(len(token_matrix)):
                token_matrix[i] = np.array(token_matrix[i][0])
            token_matrix = pad_2d_vals_no_size(token_matrix)
            token_matrix = torch.tensor(token_matrix, dtype=torch.long)
            graph.node_features["token_id"] = token_matrix
        else:
            token_matrix = torch.tensor(token_matrix, dtype=torch.long)
            graph.node_features["token_id"] = token_matrix

        if use_ie and "token" in graph.edge_attributes[0].keys():
            edge_token_matrix = []
            for edge_idx in range(graph.get_edge_num()):
                edge_token = graph.edge_attributes[edge_idx]["token"]
                edge_token_id = vocab_model.in_word_vocab.getIndex(edge_token, use_ie)
                graph.edge_attributes[edge_idx]["token_id"] = edge_token_id
                edge_token_matrix.append([edge_token_id])

            for i in range(len(edge_token_matrix)):
                edge_token_matrix[i] = np.array(edge_token_matrix[i][0])

            edge_token_matrix = pad_2d_vals_no_size(edge_token_matrix)
            edge_token_matrix = torch.tensor(edge_token_matrix, dtype=torch.long)
            graph.edge_features["token_id"] = edge_token_matrix

        item.input_text2 = vocab_model.tokenizer(item.input_text2)
        input_token_id2 = vocab_model.in_word_vocab.to_index_sequence_for_list(item.input_text2)
        input_token_id2 = np.array(input_token_id2)
        item.input_np2 = input_token_id2

        if isinstance(item.output_text, str):
            if vocab_model.in_word_vocab.lower_case:
                item.output_text = item.output_text.lower()

            item.output_text = vocab_model.tokenizer(item.output_text)
            tgt_token_id = vocab_model.in_word_vocab.to_index_sequence_for_list(item.output_text)
            tgt_token_id.append(vocab_model.in_word_vocab.EOS)
            tgt_token_id = np.array(tgt_token_id)
            item.output_np = tgt_token_id
            item.output_text = " ".join(item.output_text)
        return item

    def vectorization(self, data_items):
        if self.topology_builder == IEBasedGraphConstruction:
            use_ie = True
        else:
            use_ie = False

        for idx in range(len(data_items)):
            data_items[idx] = self._vectorize_one_dataitem(
                data_items[idx], self.vocab_model, use_ie=use_ie
            )

    @staticmethod
    def collate_fn(data_list: [DoubleText2TextDataItem]):
        graph_data = []
        input_tensor2, input_length2, input_text2 = [], [], []
        tgt_tensor, tgt_text = [], []
        for item in data_list:
            graph_data.append(item.graph)
            input_tensor2.append(deepcopy(item.input_np2))
            input_length2.append(len(item.input_np2))
            input_text2.append(deepcopy(item.input_text2))

            if isinstance(item.output_text, str):
                tgt_tensor.append(deepcopy(item.output_np))
                tgt_text.append(deepcopy(item.output_text))

        input_tensor2 = torch.LongTensor(pad_2d_vals_no_size(input_tensor2))
        input_length2 = torch.LongTensor(input_length2)
        graph_data = to_batch(graph_data)
        if len(tgt_tensor) > 0:
            tgt_tensor = torch.LongTensor(pad_2d_vals_no_size(tgt_tensor))

        return {
            "graph_data": graph_data,
            "input_tensor2": input_tensor2,
            "input_text2": input_text2,
            "tgt_tensor": tgt_tensor,
            "tgt_text": tgt_text,
            "input_length2": input_length2,
        }


class SequenceLabelingDataset(Dataset):
    def __init__(
        self,
        graph_name: str,
        root_dir: str = None,
        static_or_dynamic: str = None,
        topology_builder: GraphConstructionBase = DependencyBasedGraphConstruction,
        topology_subdir: str = None,
        tag_types: str = None,
        dynamic_init_graph_name: str = None,
        dynamic_init_topology_builder: GraphConstructionBase = None,
        **kwargs,
    ):
        if kwargs.get("graph_type", None) is not None:
            raise ValueError(
                "The argument ``graph_type`` is disgarded. \
                    Please use ``static_or_dynamic`` instead."
            )

        self.data_item_type = SequenceLabelingDataItem
        self.tag_types = tag_types

        if graph_name == "dependency":
            topology_builder = DependencyBasedGraphConstruction
            static_or_dynamic = "static"
        elif graph_name == "constituency":
            topology_builder = ConstituencyBasedGraphConstruction
            static_or_dynamic = "static"
        elif graph_name == "ie":
            topology_builder = IEBasedGraphConstruction
            static_or_dynamic = "static"
        elif graph_name == "node_emb":
            topology_builder = NodeEmbeddingBasedGraphConstruction
            static_or_dynamic = "dynamic"
        elif graph_name == "node_emb_refined":
            topology_builder = NodeEmbeddingBasedRefinedGraphConstruction
            static_or_dynamic = "dynamic"
        else:
            print("Your are customizing the graph construction method.")
            if topology_builder is None:
                raise ValueError("``topology_builder`` can't be None if graph is defined by user.")
            if static_or_dynamic is None:
                raise ValueError("``static_or_dynamic`` can't be None if graph is defined by user.")

        if static_or_dynamic == "dynamic":
            if dynamic_init_graph_name is None or dynamic_init_graph_name == "line":
                dynamic_init_topology_builder = None
            elif dynamic_init_graph_name == "dependency":
                dynamic_init_topology_builder = DependencyBasedGraphConstruction
            elif dynamic_init_graph_name == "constituency":
                dynamic_init_topology_builder = ConstituencyBasedGraphConstruction
            else:

                # dynamic_init_topology_builder
                if dynamic_init_topology_builder is None:
                    raise ValueError(
                        "``dynamic_init_topology_builder`` can't be None \
                            if ``dynamic_init_graph_name`` is defined by user."
                    )

        self.static_or_dynamic = static_or_dynamic
        super(SequenceLabelingDataset, self).__init__(
            root=root_dir,
            graph_name=graph_name,
            topology_builder=topology_builder,
            topology_subdir=topology_subdir,
            static_or_dynamic=static_or_dynamic,
            dynamic_init_topology_builder=dynamic_init_topology_builder,
            **kwargs,
        )

    def parse_file(self, file_path) -> list:
        """
        Read and parse the file specified by `file_path`.
        The file format is specified by each individual task-specific base class.
        Returns all the indices of data items in this file w.r.t. the whole dataset.
        For SequenceLabelingDataset, the format of the input file should contain lines of tokens,
        each line representing one record of token at first column and its tag at the last column.
        Read and parse the file specified by `file_path`. The file format is specified by each
        individual task-specific base class. Returns all the indices of data items in
        Read and parse the file specified by `file_path`. The file format is specified by each
        individual task-specific base class. Returns all the indices of data items in
        this file w.r.t. the whole dataset.
        For SequenceLabelingDataset, the format of the input file should contain lines of tokens,
        each line representing one record of token at first column and its tag at the last column.

        Examples
        --------
        "EU       I-ORG
         rejects  O
         German   I-MISC"

        Parameters
        ----------

        """
        data = []
        input = []
        output = []
        with open(file_path, "r") as f:
            lines = f.readlines()
            for line in lines:
                if len(line) > 1 and line[0] != "-":
                    input.append(line.strip().split(" ")[0])
                    output.append(line.strip().split(" ")[-1])
                    if line[0] == "." and len(input) >= 2:
                        data_item = SequenceLabelingDataItem(
                            input_text=input, output_tags=output, tokenizer=self.tokenizer
                        )
                        data.append(data_item)
                        input = []
                        output = []

        return data

    def build_vocab(self):
        data_for_vocab = self.train
        if self.use_val_for_vocab:
            data_for_vocab = data_for_vocab + self.val

        vocab_model = VocabModel.build(
            saved_vocab_file=self.processed_file_paths["vocab"],
            data_set=data_for_vocab,
            tokenizer=self.tokenizer,
            lower_case=self.lower_case,
            max_word_vocab_size=None,
            min_word_vocab_freq=1,
            pretrained_word_emb_name=self.pretrained_word_emb_name,
            pretrained_word_emb_url=self.pretrained_word_emb_url,
            pretrained_word_emb_cache_dir=self.pretrained_word_emb_cache_dir,
            word_emb_size=300,
            share_vocab=True,
        )
        self.vocab_model = vocab_model

        return self.vocab_model

    def vectorization(self, data_items):

        for item in data_items:
            graph: GraphData = item.graph
            token_matrix = []
            for node_idx in range(graph.get_node_num()):
                node_token = graph.node_attributes[node_idx]["token"]
                node_token_id = self.vocab_model.in_word_vocab.getIndex(node_token)
                graph.node_attributes[node_idx]["token_id"] = node_token_id
                token_matrix.append([node_token_id])
            token_matrix = torch.tensor(token_matrix, dtype=torch.long)
            graph.node_features["token_id"] = token_matrix

            tgt = item.output_tag
            tgt_tag_id = [self.tag_types.index(tgt_.strip()) for tgt_ in tgt]

            tgt_tag_id = torch.tensor(tgt_tag_id)
            item.output_id = tgt_tag_id

    @staticmethod
    def collate_fn(data_list: [SequenceLabelingDataItem]):

        graph_list = [item.graph for item in data_list]
        graph_data = to_batch(graph_list)

        if data_list[0].output_id is not None:  # has ground truth
            tgt_tag = [deepcopy(item.output_id) for item in data_list]
        else:
            tgt_tag = []

        return {"graph_data": graph_data, "tgt_tag": tgt_tag}


__all__ = [
    "DataItem",
    "Text2TextDataItem",
    "Text2TextDataItem_seq2seq",
    "Text2TreeDataItem",
    "Text2LabelDataItem",
    "DoubleText2TextDataItem",
    "SequenceLabelingDataItem",
    "Dataset",
    "Text2TextDataset",
    "TextToTreeDataset",
    "Text2LabelDataset",
    "DoubleText2TextDataset",
    "SequenceLabelingDataset",
]<|MERGE_RESOLUTION|>--- conflicted
+++ resolved
@@ -1323,12 +1323,8 @@
         topology_subdir: str = None,
         dynamic_init_graph_name: str = None,
         dynamic_init_topology_builder: GraphConstructionBase = None,
-<<<<<<< HEAD
         dynamic_init_topology_aux_args=None,  # TODO
         **kwargs
-=======
-        **kwargs,
->>>>>>> 576912b9
     ):
         if kwargs.get("graph_type", None) is not None:
             raise ValueError(
@@ -1375,7 +1371,6 @@
                             if ``dynamic_init_graph_name`` is defined by user."
                     )
 
-<<<<<<< HEAD
         self.static_or_dynamic = static_or_dynamic
         super(Text2LabelDataset, self).__init__(
             root=root_dir,
@@ -1387,16 +1382,6 @@
             dynamic_init_topology_aux_args=dynamic_init_topology_aux_args,
             **kwargs
         )
-=======
-            super(Text2LabelDataset, self).__init__(
-                root=root_dir,
-                topology_builder=topology_builder,
-                topology_subdir=topology_subdir,
-                graph_type=static_or_dynamic,
-                dynamic_init_topology_builder=dynamic_init_topology_builder,
-                **kwargs,
-            )
->>>>>>> 576912b9
 
     def parse_file(self, file_path) -> list:
         """
