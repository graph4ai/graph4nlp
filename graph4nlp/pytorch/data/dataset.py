--- conflicted
+++ resolved
@@ -794,23 +794,16 @@
             rel_eval = item.rel_eval
             item.rel_eval_tensor = torch.tensor(self.graph_edges.index(rel_eval), dtype=torch.long)
 
-<<<<<<< HEAD
-            e2_multi = self.data[i].e2_multi
-            self.data[i].e2_multi_tensor = torch.zeros(1, len(self.graph_nodes)). \
-=======
+
             e2_multi = item.e2_multi
             item.e2_multi_tensor = torch.zeros(1, len(self.graph_nodes)).\
->>>>>>> 90f3e9d1
+
                 scatter_(1,
                          torch.tensor([self.graph_nodes.index(i) for i in e2_multi.split()], dtype=torch.long).view(1,
                                                                                                                     -1),
                          torch.ones(1, len(e2_multi.split()))).squeeze()
-<<<<<<< HEAD
-            self.data[i].e2_multi_tensor_idx = torch.tensor([self.graph_nodes.index(i) for i in e2_multi.split()],
-                                                            dtype=torch.long)
-=======
+
             item.e2_multi_tensor_idx = torch.tensor([self.graph_nodes.index(i) for i in e2_multi.split()], dtype=torch.long)
->>>>>>> 90f3e9d1
 
             e1_multi = item.e1_multi
             item.e1_multi_tensor = torch.zeros(1, len(self.graph_nodes)). \
@@ -821,14 +814,7 @@
             item.e1_multi_tensor_idx = torch.tensor([self.graph_nodes.index(i) for i in e1_multi.split()],
                                                             dtype=torch.long)
 
-<<<<<<< HEAD
-        torch.save(self.data, os.path.join(self.processed_dir, self.processed_file_names['data']))
-        torch.save(self.split_ids, os.path.join(self.processed_dir, self.processed_file_names['split_ids']))
-        if 'KG_graph' in self.processed_file_names.keys():
-            torch.save(self.KG_graph, os.path.join(self.processed_dir, self.processed_file_names['KG_graph']))
-=======
-
->>>>>>> 90f3e9d1
+
 
     # @staticmethod
     # def collate_fn(data_list: [KGDataItem]):
