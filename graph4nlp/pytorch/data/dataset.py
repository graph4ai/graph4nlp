--- conflicted
+++ resolved
@@ -1380,12 +1380,9 @@
                                        lower_case=self.lower_case,
                                        max_word_vocab_size=self.max_word_vocab_size,
                                        min_word_vocab_freq=self.min_word_vocab_freq,
-<<<<<<< HEAD
-=======
                                        pretrained_word_emb_name=self.pretrained_word_emb_name,
                                        pretrained_word_emb_url=self.pretrained_word_emb_url,
                                        pretrained_word_emb_cache_dir=self.pretrained_word_emb_cache_dir,
->>>>>>> d8c9e3e5
                                        word_emb_size=self.word_emb_size,
                                        share_vocab=True)
         self.vocab_model = vocab_model
