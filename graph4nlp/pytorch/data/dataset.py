--- conflicted
+++ resolved
@@ -644,22 +644,12 @@
         os.makedirs(self.processed_dir, exist_ok=True)
 
         self.read_raw_data()
-<<<<<<< HEAD
-        
         self.train = self.build_topology(self.train)
 
         self.test = self.build_topology(self.test)
         if 'val' in self.__dict__:
             self.val = self.build_topology(self.val)
         
-=======
-
-        self.train = self.build_topology(self.train[:2])
-        self.test = self.build_topology(self.test[:2])
-        if 'val' in self.__dict__:
-            self.val = self.build_topology(self.val[:2])
-
->>>>>>> 0fbce552
         self.build_vocab()
    
         self.vectorization(self.train)
