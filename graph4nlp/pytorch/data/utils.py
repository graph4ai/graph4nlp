import torch


class SizeMismatchException(Exception):
    pass


class NodeNotFoundException(Exception):
    pass

class EdgeNotFoundException(Exception):
    pass


def slice_to_list(sl, max_len):
    """
    Turn a slice object into a list

    Parameters
    ----------
    sl: slice
        The slice object

    max_len: int
        Max length of the iterable

    Returns
    -------
    list
        The converted list
    """

    if sl.start is None:
        start = 0
    elif sl.start < 0:
        start = max_len + sl.start
    else:
        start = sl.start

    if sl.stop is None:
        stop = max_len
    elif sl.stop < 0:
        stop = max_len + sl.stop
    else:
        stop = sl.stop

    if sl.step is None:
        step = 1
    else:
        step = sl.step

    return list(range(start, stop, step))


def entail_zero_padding(old_tensor: torch.Tensor, num_rows: int):
    if old_tensor is None:
        return None

    if len(old_tensor.shape) == 1:
        return torch.cat((old_tensor, torch.zeros(1).to(dtype=old_tensor.dtype, device=old_tensor.device)))
    else:
<<<<<<< HEAD
        return torch.cat((old_tensor, torch.zeros((num_rows, *old_tensor.shape[1:]), dtype=old_tensor.dtype).to(old_tensor.device)), dim=0)
=======
        return torch.cat((old_tensor, torch.zeros((num_rows, *old_tensor.shape[1:])).to(dtype=old_tensor.dtype, device=old_tensor.device)), dim=0)
>>>>>>> 5eb566d1
<|MERGE_RESOLUTION|>--- conflicted
+++ resolved
@@ -59,8 +59,4 @@
     if len(old_tensor.shape) == 1:
         return torch.cat((old_tensor, torch.zeros(1).to(dtype=old_tensor.dtype, device=old_tensor.device)))
     else:
-<<<<<<< HEAD
-        return torch.cat((old_tensor, torch.zeros((num_rows, *old_tensor.shape[1:]), dtype=old_tensor.dtype).to(old_tensor.device)), dim=0)
-=======
-        return torch.cat((old_tensor, torch.zeros((num_rows, *old_tensor.shape[1:])).to(dtype=old_tensor.dtype, device=old_tensor.device)), dim=0)
->>>>>>> 5eb566d1
+        return torch.cat((old_tensor, torch.zeros((num_rows, *old_tensor.shape[1:])).to(dtype=old_tensor.dtype, device=old_tensor.device)), dim=0)