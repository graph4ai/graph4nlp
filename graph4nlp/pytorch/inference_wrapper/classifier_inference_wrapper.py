--- conflicted
+++ resolved
@@ -106,39 +106,20 @@
             data_items = self.preprocess(raw_contents=data_collect)
 
             collate_data = self.dataset.collate_fn(data_items)
-<<<<<<< HEAD
-            if "graph_data" in collate_data:
-                batch_graph = collate_data["graph_data"].to(device)
-                # forward
-                ret = self.model.inference_forward(batch_graph=batch_graph)
-            else:
-                assert KG_graph is not None
-                ret = self.model.inference_forward(collate_data, KG_graph)
-            ret = self.model.post_process(logits_results=ret, e2=collate_data['e2_tensor'])
-
-            if KG_graph is not None:
-                label_collect.append(ret)
-                print('pred e2 = {}'.format(self.vocab_model.in_word_vocab.getWord(ret)))
-            else:
-                # map index to label
-                if len(ret.shape()) == 1:
-                    labels = [self.classification_label[index] for index in ret]
-                elif len(ret.shape()) == 2:
-                    labels = []
-                    for index_l in ret:
-                        labels.append([self.classification_label[index] for index in index_l])
-
-                label_collect.extend(labels)
-
-        return label_collect
-=======
             collate_data = all_to_cuda(collate_data, device)
 
             # forward
-            ret = self.model.inference_forward(collate_data)
-            ret = self.model.post_process(logits=ret, label_names=self.label_names)
+            if KG_graph is None:
+                ret = self.model.inference_forward(collate_data)
+                ret = self.model.post_process(logits=ret, label_names=self.label_names)
+            else:
+                ret = self.model.inference_forward(collate_data, KG_graph)
+                ret = self.model.post_process(logits=ret, e2=collate_data['e2_tensor'])
+                print('e1 = {}, rel = {}, pred e2 = {}'.format(data_items[0].e1,
+                                                               data_items[0].rel,
+                                                               self.vocab_model.in_word_vocab.getWord(ret)))
+                ret = [ret]
 
             ret_collect.extend(ret)
 
-        return ret_collect
->>>>>>> 7bf23242
+        return ret_collect