import torch.nn as nn

from graph4nlp.pytorch.data.dataset import DataItem, Dataset, DoubleText2TextDataItem, word_tokenize
from graph4nlp.pytorch.modules.graph_construction.base import GraphConstructionBase


class InferenceWrapperBase(nn.Module):
    def __init__(
        self,
        cfg: dict,
        model: nn.Module,
        dataset: Dataset,
        data_item: DataItem,
        topology_builder: GraphConstructionBase = None,
        dynamic_init_topology_builder: GraphConstructionBase = None,
        lower_case: bool = True,
        tokenizer=word_tokenize,
        **kwargs
    ):
        """
            The base class for inference wrapper.
        Parameters
        ----------
        cfg: dict
            The configure dictionary.
        model: nn.Module
            The model checkpoint.
            The model must support the following attributes:
                model.graph_name: str,
                    The graph type, eg: "dependency".
            The model must support the following api:
                model.inference_forward(batch_graph, **kwargs)
                    It is the forward process during inference.
                model.post_process()
                    It is the post-process method.
            The inference wrapper will do the pipeline as follows:
                1. model.inference_forward()
                2. model.post_process()
        dataset: Dataset,
            The dataset class.
        data_item: DataItem,
            The data_item class.
        topology_builder: GraphConstructionBase, default=None
            The initial graph topology builder. We will set the default topology builder for you
                if it is ``None`` according to ``graph_name`` in ``cfg``.
        dynamic_init_topology_builder: GraphConstructionBase, default=None
            The dynamic initial graph topology builder. We will set the default topology builder
                for you if it is ``None`` according to ``dynamic_init_graph_name`` in ``cfg``.
        lower_case: bool, default=True
            TBD: move it to template
        tokenizer: function, default=nltk.word_tokenize
        """
        super().__init__()
        # cfg is expected to be fixed
        # TODO: lower_case and tokenizer should be removed
        self.cfg = cfg
        self.model = model
        self.graph_name = model.graph_name
        self.dynamic_init_graph_name = cfg["graph_construction_args"][
            "graph_construction_private"
        ].get("dynamic_init_graph_name", None)
        self.lower_case = lower_case
        self.topology_builder = topology_builder
        self.dynamic_init_topology_builder = dynamic_init_topology_builder
        self.tokenizer = tokenizer

        self.port = self.cfg["graph_construction_args"]["graph_construction_share"]["port"]
        self.timeout = self.cfg["graph_construction_args"]["graph_construction_share"]["timeout"]

        self.merge_strategy = self.cfg["graph_construction_args"]["graph_construction_private"][
            "merge_strategy"
        ]
        self.edge_strategy = self.cfg["graph_construction_args"]["graph_construction_private"][
            "edge_strategy"
        ]

        self.dataset = dataset(
<<<<<<< HEAD
            graph_name=self.graph_type,
            port=self.port,
            dynamic_init_graph_type=self.dynamic_init_graph_type,
=======
            graph_name=self.graph_name,
            dynamic_init_graph_name=self.dynamic_init_graph_name,
>>>>>>> 9f9b9a7e
            topology_builder=topology_builder,
            dynamic_init_topology_builder=dynamic_init_topology_builder,
            lower_case=lower_case,
            tokenizer=tokenizer,
            merge_strategy=self.merge_strategy,
            edge_strategy=self.edge_strategy,
        )
        self.data_item_class = data_item
        for k, v in kwargs.items():
            setattr(self, k, v)

    def preprocess(self, raw_contents: list):
        processed_data_items = []
        use_ie = self.graph_name == "ie"  # hard code
        for raw_sentence in raw_contents:
            if self.data_item_class == DoubleText2TextDataItem:
                assert isinstance(
                    raw_sentence, (tuple, list)
                ), "Expect two inputs for DoubleText2TextDataItem, only one found."
                data_item = self.data_item_class(
                    input_text=raw_sentence[0],
                    input_text2=raw_sentence[1],
                    output_text=None,
                    tokenizer=self.tokenizer,
                    share_vocab=self.share_vocab,
                )
            else:
                data_item = self.data_item_class(
                    input_text=raw_sentence, output_text=None, tokenizer=self.tokenizer
                )

            data_item = self.dataset.process_data_items(data_items=[data_item])
            data_item = self.dataset._vectorize_one_dataitem(
                data_item[0], self.vocab_model, use_ie=use_ie
            )
            processed_data_items.append(data_item)
        return processed_data_items<|MERGE_RESOLUTION|>--- conflicted
+++ resolved
@@ -75,14 +75,9 @@
         ]
 
         self.dataset = dataset(
-<<<<<<< HEAD
-            graph_name=self.graph_type,
             port=self.port,
-            dynamic_init_graph_type=self.dynamic_init_graph_type,
-=======
             graph_name=self.graph_name,
             dynamic_init_graph_name=self.dynamic_init_graph_name,
->>>>>>> 9f9b9a7e
             topology_builder=topology_builder,
             dynamic_init_topology_builder=dynamic_init_topology_builder,
             lower_case=lower_case,
