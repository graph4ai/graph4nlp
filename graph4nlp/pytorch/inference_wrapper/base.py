--- conflicted
+++ resolved
@@ -53,12 +53,8 @@
             The dataset class.
         data_item: DataItem,
             The data_item class.
-<<<<<<< HEAD
-        topology_builder: Union[StaticGraphConstructionBase, DynamicGraphConstructionBase], default=None # noqa
-=======
         topology_builder: Union[StaticGraphConstructionBase, DynamicGraphConstructionBase], \
                             default=None
->>>>>>> 9dad6885
             The initial graph topology builder. It is used to custermize your own graph\
                  construction method. We will set the default topology builder for you \
                  if it is ``None`` according to ``graph_name`` in ``cfg``.
