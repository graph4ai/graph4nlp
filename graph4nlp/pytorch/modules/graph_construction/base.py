from torch import nn

from .embedding_construction import EmbeddingConstruction

class GraphConstructionBase(nn.Module):
    """Base class for graph construction.

    Parameters
    ----------
    word_vocab : Vocab
        The word vocabulary.
    embedding_styles : dict
        - ``word_emb_type`` : Specify pretrained word embedding types
            including "w2v" and/or "bert".
        - ``node_edge_emb_strategy`` : Specify node/edge embedding
            strategies including "mean", "lstm", "gru", "bilstm" and "bigru".
        - ``seq_info_encode_strategy`` : Specify strategies of encoding
            sequential information in raw text data including "none",
            "lstm", "gru", "bilstm" and "bigru".
    hidden_size : int, optional
        The hidden size of RNN layer, default: ``None``.
    fix_word_emb : boolean, optional
        Specify whether to fix pretrained word embeddings, default: ``True``.
    dropout : float, optional
        Dropout ratio, default: ``None``.
    device : torch.device, optional
        Specify computation device (e.g., CPU), default: ``None`` for using CPU.
    """
    def __init__(self, word_vocab, embedding_styles, hidden_size=None,
                        fix_word_emb=True, dropout=None, device=None):
        super(GraphConstructionBase, self).__init__()
        self.embedding_layer = EmbeddingConstruction(word_vocab,
                                        embedding_styles['word_emb_type'],
                                        embedding_styles['node_edge_emb_strategy'],
                                        embedding_styles['seq_info_encode_strategy'],
                                        hidden_size=hidden_size,
                                        fix_word_emb=fix_word_emb,
                                        dropout=dropout,
                                        device=device)

    def forward(self, raw_text_data, **kwargs):
        """Compute graph topology and initial node/edge embeddings.

        Parameters
        ----------
        raw_text_data :
            The raw text data.
        **kwargs
            Extra parameters.

        Raises
        ------
        NotImplementedError
            NotImplementedError.
        """
        raise NotImplementedError()

    def topology(self, **kwargs):
        """Compute graph topology.

        Parameters
        ----------
        **kwargs
            Extra parameters.

        Raises
        ------
        NotImplementedError
            NotImplementedError.
        """
        raise NotImplementedError()

<<<<<<< HEAD
=======
    def embedding(self, **kwargs):
        """Compute initial node/edge embeddings.

        Parameters
        ----------
        **kwargs
            Extra parameters.

        Raises
        ------
        NotImplementedError
            NotImplementedError.
        """
        raise NotImplementedError()

>>>>>>> 7405be7f
class StaticGraphConstructionBase(GraphConstructionBase):
    """
    Base class for static graph construction.

    ...

    Attributes
    ----------
    embedding_styles : dict
<<<<<<< HEAD
        Specify embedding styles including ``word_emb_type``, ``node_edge_level_emb_type`` and ``graph_level_emb_type``.
=======
        Specify embedding styles including ``word_emb_type``, ``node_edge_emb_strategy`` and ``seq_info_encode_strategy``.
>>>>>>> 7405be7f

    Methods
    -------
    add_vocab()
        Add new parsed words or syntactic components into vocab.

    topology()
        Generate graph topology.

    embedding(raw_data, structure)
        Generate graph embeddings.
<<<<<<< HEAD
    
    forward(raw_data)
        Generate static graph embeddings and topology.
    """
    def __init__(self, embedding_styles):
        super(StaticGraphConstructionBase, self).__init__(embedding_styles)

    def add_vocab(self):
        raise NotImplementedError()

    def topology(self, raw_text_data, nlp_processor, merge_strategy, edge_strategy):
        raise NotImplementedError()

    def embedding(self, raw_data, structure):
        raise NotImplementedError()

    def forward(self, raw_data):
        raise NotImplementedError()

class DynamicGraphConstructionBase(GraphConstructionBase):
    """
    Base class for dynamic graph construction.
=======

    forward(raw_data)
        Generate static graph embeddings and topology.
    """

    def __init__(self, word_vocab, embedding_styles, hidden_size,
                 fix_word_emb=True, dropout=None, use_cuda=True):
        super(StaticGraphConstructionBase, self).__init__(word_vocab,
                                                           embedding_styles,
                                                           hidden_size,
                                                           fix_word_emb=fix_word_emb,
                                                           dropout=dropout,
                                                           use_cuda=use_cuda)

    def add_vocab(self, **kwargs):
        raise NotImplementedError()

    @classmethod
    def topology(cls, **kwargs):
        raise NotImplementedError()

    def embedding(self, **kwargs):
        raise NotImplementedError()

    def forward(self, **kwargs):
        raise NotImplementedError()

    @classmethod
    def _construct_static_graph(cls, **kwargs):
        raise NotImplementedError()
>>>>>>> 7405be7f

    @classmethod
    def _graph_connect(cls, **kwargs):
        raise NotImplementedError()

<<<<<<< HEAD
    Attributes
    ----------
    embedding_styles : dict
        Specify ``word_emb_type``, ``node_edge_level_emb_type`` and ``graph_level_emb_type``.

    Methods
    -------
    forward(raw_text_data)
        Generate dynamic graph topology and embeddings.

    topology()
        Generate dynamic graph topology.

    embedding(feat)
        Generate dynamic graph embeddings.
    """

    def __init__(self, embedding_styles):
        super(DynamicGraphConstructionBase, self).__init__(embedding_styles)

    def forward(self, raw_text_data):
        raise NotImplementedError()

    def topology(self, node_emb, edge_emb=None, init_adj=None, node_mask=None):
        raise NotImplementedError()

    def embedding(self, feat):
        raise NotImplementedError()
=======
class DynamicGraphConstructionBase(GraphConstructionBase):
    """Base class for dynamic graph construction.

    Parameters
    ----------
    word_vocab : Vocab
        The word vocabulary.
    embedding_styles : dict
        - ``word_emb_type`` : Specify pretrained word embedding types
            including "w2v" and/or "bert".
        - ``node_edge_emb_strategy`` : Specify node/edge embedding
            strategies including "mean", "lstm", "gru", "bilstm" and "bigru".
        - ``seq_info_encode_strategy`` : Specify strategies of encoding
            sequential information in raw text data including "none",
            "lstm", "gru", "bilstm" and "bigru".
    hidden_size : int, optional
        The hidden size of RNN layer, default: ``None``.
    fix_word_emb : boolean, optional
        Specify whether to fix pretrained word embeddings, default: ``True``.
    dropout : float, optional
        Dropout ratio, default: ``None``.
    device : torch.device, optional
        Specify computation device (e.g., CPU), default: ``None`` for using CPU.
    """

    def __init__(self, word_vocab, embedding_styles, hidden_size=None,
                        fix_word_emb=True, dropout=None, device=None):
        super(DynamicGraphConstructionBase, self).__init__(word_vocab,
                                                            embedding_styles,
                                                            hidden_size=hidden_size,
                                                            fix_word_emb=fix_word_emb,
                                                            dropout=dropout,
                                                            device=device)

    def forward(self, raw_text_data, **kwargs):
        """Compute graph topology and initial node/edge embeddings.

        Parameters
        ----------
        raw_text_data : list of sequences.
            The raw text data.
        **kwargs
            Extra parameters.

        Raises
        ------
        NotImplementedError
            NotImplementedError.
        """
        raise NotImplementedError()

    def topology(self, node_emb, edge_emb=None,
                    init_adj=None, node_mask=None, **kwargs):
        """Compute graph topology.

        Parameters
        ----------
        node_emb : torch.Tensor
            The node embeddings.
        edge_emb : torch.Tensor, optional
            The edge embeddings, default: ``None``.
        init_adj : torch.Tensor, optional
            The initial adjacency matrix, default: ``None``.
        node_mask : torch.Tensor, optional
            The node mask matrix, default: ``None``.
        **kwargs
            Extra parameters.

        Raises
        ------
        NotImplementedError
            NotImplementedError.
        """
        raise NotImplementedError()

    def embedding(self, feat, **kwargs):
        """Compute initial node/edge embeddings.

        Parameters
        ----------
        **kwargs
            Extra parameters.

        Raises
        ------
        NotImplementedError
            NotImplementedError.
        """
        raise NotImplementedError()

    def raw_text_to_init_graph(self, raw_text_data, **kwargs):
        """Convert raw text data to initial static graph.

        Parameters
        ----------
        raw_text_data : list of sequences.
            The raw text data.
        **kwargs
            Extra parameters.

        Raises
        ------
        NotImplementedError
            NotImplementedError.
        """
        raise NotImplementedError()
        
>>>>>>> 7405be7f
<|MERGE_RESOLUTION|>--- conflicted
+++ resolved
@@ -70,8 +70,6 @@
         """
         raise NotImplementedError()
 
-<<<<<<< HEAD
-=======
     def embedding(self, **kwargs):
         """Compute initial node/edge embeddings.
 
@@ -87,7 +85,6 @@
         """
         raise NotImplementedError()
 
->>>>>>> 7405be7f
 class StaticGraphConstructionBase(GraphConstructionBase):
     """
     Base class for static graph construction.
@@ -97,11 +94,7 @@
     Attributes
     ----------
     embedding_styles : dict
-<<<<<<< HEAD
-        Specify embedding styles including ``word_emb_type``, ``node_edge_level_emb_type`` and ``graph_level_emb_type``.
-=======
         Specify embedding styles including ``word_emb_type``, ``node_edge_emb_strategy`` and ``seq_info_encode_strategy``.
->>>>>>> 7405be7f
 
     Methods
     -------
@@ -113,30 +106,6 @@
 
     embedding(raw_data, structure)
         Generate graph embeddings.
-<<<<<<< HEAD
-    
-    forward(raw_data)
-        Generate static graph embeddings and topology.
-    """
-    def __init__(self, embedding_styles):
-        super(StaticGraphConstructionBase, self).__init__(embedding_styles)
-
-    def add_vocab(self):
-        raise NotImplementedError()
-
-    def topology(self, raw_text_data, nlp_processor, merge_strategy, edge_strategy):
-        raise NotImplementedError()
-
-    def embedding(self, raw_data, structure):
-        raise NotImplementedError()
-
-    def forward(self, raw_data):
-        raise NotImplementedError()
-
-class DynamicGraphConstructionBase(GraphConstructionBase):
-    """
-    Base class for dynamic graph construction.
-=======
 
     forward(raw_data)
         Generate static graph embeddings and topology.
@@ -167,42 +136,11 @@
     @classmethod
     def _construct_static_graph(cls, **kwargs):
         raise NotImplementedError()
->>>>>>> 7405be7f
 
     @classmethod
     def _graph_connect(cls, **kwargs):
         raise NotImplementedError()
 
-<<<<<<< HEAD
-    Attributes
-    ----------
-    embedding_styles : dict
-        Specify ``word_emb_type``, ``node_edge_level_emb_type`` and ``graph_level_emb_type``.
-
-    Methods
-    -------
-    forward(raw_text_data)
-        Generate dynamic graph topology and embeddings.
-
-    topology()
-        Generate dynamic graph topology.
-
-    embedding(feat)
-        Generate dynamic graph embeddings.
-    """
-
-    def __init__(self, embedding_styles):
-        super(DynamicGraphConstructionBase, self).__init__(embedding_styles)
-
-    def forward(self, raw_text_data):
-        raise NotImplementedError()
-
-    def topology(self, node_emb, edge_emb=None, init_adj=None, node_mask=None):
-        raise NotImplementedError()
-
-    def embedding(self, feat):
-        raise NotImplementedError()
-=======
 class DynamicGraphConstructionBase(GraphConstructionBase):
     """Base class for dynamic graph construction.
 
@@ -309,5 +247,4 @@
             NotImplementedError.
         """
         raise NotImplementedError()
-        
->>>>>>> 7405be7f
+        