--- conflicted
+++ resolved
@@ -121,10 +121,7 @@
     @classmethod
     def init_topology(cls, raw_text_data, lower_case=True, tokenizer=word_tokenize):
         """Convert raw text data to the initial node set graph (i.e., no edge information).
-<<<<<<< HEAD
-=======
 
->>>>>>> 844e2aab
         Parameters
         ----------
         raw_text_data : str or list/tuple of str
@@ -136,10 +133,7 @@
             Specify whether to lower case the input text, default: ``True``.
         tokenizer : callable, optional
             The tokenization function.
-<<<<<<< HEAD
-=======
 
->>>>>>> 844e2aab
         Returns
         -------
         GraphData
