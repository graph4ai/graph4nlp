--- conflicted
+++ resolved
@@ -146,10 +146,7 @@
                     dynamic_init_topology_builder=None,
                     dynamic_init_topology_aux_args=None):
         """Convert raw text data to the initial graph.
-<<<<<<< HEAD
-=======
-
->>>>>>> 844e2aab
+
         Parameters
         ----------
         raw_text_data : str or list/tuple of str
@@ -165,10 +162,7 @@
             The initial graph topology builder, default: ``None``.
         dynamic_init_topology_aux_args : dict, optional
             The auxiliary args for dynamic_init_topology_builder.topology, default: ``None``.
-<<<<<<< HEAD
-=======
-
->>>>>>> 844e2aab
+
         Returns
         -------
         GraphData
