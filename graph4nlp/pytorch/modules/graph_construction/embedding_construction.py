import torch
from torch import nn
from torch.nn.utils.rnn import pad_packed_sequence, pack_padded_sequence

from ..utils.torch_utils import to_cuda

class EmbeddingConstructionBase(nn.Module):
    """
    Base class for (initial) graph embedding construction.

    ...

    Attributes
    ----------
    feat : dict
        Raw features of graph nodes and/or edges.

    Methods
    -------
    forward(raw_text_data)
        Generate dynamic graph topology and embeddings.
    """

    def __init__(self):
        super(EmbeddingConstructionBase, self).__init__()

    def forward(self):
        raise NotImplementedError()

class EmbeddingConstructionBase(nn.Module):
    """Basic class for embedding construction.
    """
<<<<<<< HEAD
    Graph embedding construction class.

    ...

    Attributes
    ----------
    word_vocab: Vocab class
        Word vocab instance.

    word_emb_type: str or list of str
        Specify pretrained word embedding types. ``w2v`` includes GloVe, Word2Vec and etc. ``bert`` is to be supported.

    node_edge_level_emb_type: str
        Specify node/edge level embedding initialization strategies (e.g., ``mean``, ``lstm`` and ``bilstm``).

    graph_level_emb_type: str
        Specify graph level embedding initialization strategies (e.g., ``identity``, ``lstm``  and ``bilstm``).

    hidden_size: int
        Hidden size.
=======
    def __init__(self):
        super(EmbeddingConstructionBase, self).__init__()

    def forward(self):
        """Compute initial node/edge embeddings.
>>>>>>> 7405be7f

        Raises
        ------
        NotImplementedError
            NotImplementedError.
        """
        raise NotImplementedError()

<<<<<<< HEAD
    dropout: float
        Dropout ratio


    Methods
    -------
    forward(input_tensor, node_size, graph_size)
        Generate initial node and/or edge embeddings for the input graph.
    """

    def __init__(self, word_vocab, word_emb_type,
                        node_edge_level_emb_type,
                        graph_level_emb_type,
                        hidden_size,
                        fix_word_emb=True,
                        dropout=None,
                        use_cuda=True):
        super(EmbeddingConstruction, self).__init__()
        self.node_edge_level_emb_type = node_edge_level_emb_type
        self.graph_level_emb_type = graph_level_emb_type

        if isinstance(word_emb_type, str):
            word_emb_type = [word_emb_type]

        self.word_embs = nn.ModuleList()
        if 'w2v' in word_emb_type:
            self.word_embs.append(WordEmbedding(
                            word_vocab.embeddings.shape[0],
                            word_vocab.embeddings.shape[1],
                            pretrained_word_emb=word_vocab.embeddings,
                            fix_word_emb=fix_word_emb))
=======
class EmbeddingConstruction(EmbeddingConstructionBase):
    """Initial graph embedding construction class.

    Parameters
    ----------
    word_vocab : Vocab
        The word vocabulary.
    word_emb_type : str or list of str
        Specify pretrained word embedding types including "w2v" and/or "bert".
    node_edge_emb_strategy : str
        Specify node/edge embedding strategies including "mean", "lstm",
        "gru", "bilstm" and "bigru".
    seq_info_encode_strategy : str
        Specify strategies of encoding sequential information in raw text
        data including "none", "lstm", "gru", "bilstm" and "bigru". You might
        want to do this in some situations, e.g., when all the nodes are single
        tokens extracted from the raw text.
    hidden_size : int, optional
        The hidden size of RNN layer, default: ``None``.
    fix_word_emb : boolean, optional
        Specify whether to fix pretrained word embeddings, default: ``True``.
    dropout : float, optional
        Dropout ratio, default: ``None``.
    device : torch.device, optional
        Specify computation device (e.g., CPU), default: ``None`` for using CPU.
    """
    def __init__(self, word_vocab, word_emb_type,
                        node_edge_emb_strategy,
                        seq_info_encode_strategy,
                        hidden_size=None,
                        fix_word_emb=True,
                        dropout=None,
                        device=None):
        super(EmbeddingConstruction, self).__init__()
        self.node_edge_emb_strategy = node_edge_emb_strategy
        self.seq_info_encode_strategy = seq_info_encode_strategy

        if isinstance(word_emb_type, str):
            word_emb_type = [word_emb_type]
>>>>>>> 7405be7f

        self.word_emb_layers = nn.ModuleList()
        if 'w2v' in word_emb_type:
            self.word_emb_layers.append(WordEmbedding(
                            word_vocab.embeddings.shape[0],
                            word_vocab.embeddings.shape[1],
                            pretrained_word_emb=word_vocab.embeddings,
                            fix_word_emb=fix_word_emb))

<<<<<<< HEAD
        if node_edge_level_emb_type == 'mean':
            self.node_level_emb = MeanEmbedding()

        elif node_edge_level_emb_type == 'lstm':
            self.node_level_emb = LSTMEmbedding(
                                    word_vocab.embeddings.shape[1],
                                    hidden_size, dropout=dropout,
                                    bidirectional=False,
                                    rnn_type='lstm', use_cuda=use_cuda)

        elif node_edge_level_emb_type == 'bilstm':
            self.node_level_emb = LSTMEmbedding(
                                    word_vocab.embeddings.shape[1],
                                    hidden_size, dropout=dropout,
                                    bidirectional=True,
                                    rnn_type='lstm', use_cuda=use_cuda)
        else:
            raise RuntimeError('Unknown node_edge_level_emb_type: {}'.format(node_edge_level_emb_type))

        if graph_level_emb_type == 'identity':
            self.graph_level_emb = None

        elif graph_level_emb_type == 'lstm':
            self.graph_level_emb = LSTMEmbedding(
                                    word_vocab.embeddings.shape[1] \
                                    if node_edge_level_emb_type == 'mean' else hidden_size,
                                    hidden_size, dropout=dropout,
                                    bidirectional=False,
                                    rnn_type='lstm', use_cuda=use_cuda)

        elif graph_level_emb_type == 'bilstm':
            self.graph_level_emb = LSTMEmbedding(
                                    word_vocab.embeddings.shape[1] \
                                    if node_edge_level_emb_type == 'mean' else hidden_size,
                                    hidden_size, dropout=dropout,
                                    bidirectional=True,
                                    rnn_type='lstm', use_cuda=use_cuda)
        else:
            raise RuntimeError('Unknown graph_level_emb_type: {}'.format(graph_level_emb_type))

    def forward(self, input_tensor, node_size, graph_size):
        # input_tensor: shape [num_nodes, max_node_size]
        # node_size: shape [num_nodes]
        # graph_size: shape [1]

        feat = []
        for word_emb in self.word_embs:
            feat.append(word_emb(input_tensor))

        feat = torch.cat(feat, dim=-1)

        feat = self.node_level_emb(feat, node_size)
        if self.node_edge_level_emb_type in ('lstm', 'bilstm'):
            feat = feat[-1]

        if self.graph_level_emb is not None:
            feat = self.graph_level_emb(torch.unsqueeze(feat, 0), graph_size)
            if self.graph_level_emb_type in ('lstm', 'bilstm'):
                feat = feat[0]

            feat = torch.squeeze(feat, 0)
=======
        if 'bert' in word_emb_type:
            self.word_emb_layers.append(BertEmbedding(fix_word_emb))

        if node_edge_emb_strategy == 'mean':
            self.node_edge_emb_layer = MeanEmbedding()
        elif node_edge_emb_strategy == 'lstm':
            self.node_edge_emb_layer = RNNEmbedding(
                                    word_vocab.embeddings.shape[1],
                                    hidden_size, dropout=dropout,
                                    bidirectional=False,
                                    rnn_type='lstm', device=device)
        elif node_edge_emb_strategy == 'bilstm':
            self.node_edge_emb_layer = RNNEmbedding(
                                    word_vocab.embeddings.shape[1],
                                    hidden_size, dropout=dropout,
                                    bidirectional=True,
                                    rnn_type='lstm', device=device)
        elif node_edge_emb_strategy == 'gru':
            self.node_edge_emb_layer = RNNEmbedding(
                                    word_vocab.embeddings.shape[1],
                                    hidden_size, dropout=dropout,
                                    bidirectional=False,
                                    rnn_type='gru', device=device)
        elif node_edge_emb_strategy == 'bigru':
            self.node_edge_emb_layer = RNNEmbedding(
                                    word_vocab.embeddings.shape[1],
                                    hidden_size, dropout=dropout,
                                    bidirectional=True,
                                    rnn_type='gru', device=device)
        else:
            raise RuntimeError('Unknown node_edge_emb_strategy: {}'.format(node_edge_emb_strategy))

        if seq_info_encode_strategy == 'none':
            self.seq_info_encode_layer = None
        elif seq_info_encode_strategy == 'lstm':
            self.seq_info_encode_layer = RNNEmbedding(
                                    word_vocab.embeddings.shape[1] \
                                    if node_edge_emb_strategy == 'mean' else hidden_size,
                                    hidden_size, dropout=dropout,
                                    bidirectional=False,
                                    rnn_type='lstm', device=device)
        elif seq_info_encode_strategy == 'bilstm':
            self.seq_info_encode_layer = RNNEmbedding(
                                    word_vocab.embeddings.shape[1] \
                                    if node_edge_emb_strategy == 'mean' else hidden_size,
                                    hidden_size, dropout=dropout,
                                    bidirectional=True,
                                    rnn_type='lstm', device=device)
        elif seq_info_encode_strategy == 'gru':
            self.seq_info_encode_layer = RNNEmbedding(
                                    word_vocab.embeddings.shape[1] \
                                    if node_edge_emb_strategy == 'mean' else hidden_size,
                                    hidden_size, dropout=dropout,
                                    bidirectional=False,
                                    rnn_type='gru', device=device)
        elif seq_info_encode_strategy == 'bigru':
            self.seq_info_encode_layer = RNNEmbedding(
                                    word_vocab.embeddings.shape[1] \
                                    if node_edge_emb_strategy == 'mean' else hidden_size,
                                    hidden_size, dropout=dropout,
                                    bidirectional=True,
                                    rnn_type='gru', device=device)
        else:
            raise RuntimeError('Unknown seq_info_encode_strategy: {}'.format(seq_info_encode_strategy))

    def forward(self, input_tensor, item_size, num_items):
        """Compute initial node/edge embeddings.

        Parameters
        ----------
        input_tensor : torch.LongTensor
            The input word index sequence, shape: [num_items, max_size].
        item_size : torch.LongTensor
            The length of word sequence per node/edge, shape: [num_items].
        num_items : torch.LongTensor
            The number of nodes/edges, shape: [1].

        Returns
        -------
        torch.Tensor
            The initial node/edge embeddings.
        """
        feat = []
        for word_emb_layer in self.word_emb_layers:
            feat.append(word_emb_layer(input_tensor))

        feat = torch.cat(feat, dim=-1)
>>>>>>> 7405be7f

        feat = self.node_edge_emb_layer(feat, item_size)
        if self.node_edge_emb_strategy in ('lstm', 'bilstm', 'gru', 'bigru'):
            feat = feat[-1]

<<<<<<< HEAD
class WordEmbedding(nn.Module):
    """
    Word embedding layer.
=======
        if self.seq_info_encode_layer is not None:
            feat = self.seq_info_encode_layer(torch.unsqueeze(feat, 0), num_items)
            if self.seq_info_encode_strategy in ('lstm', 'bilstm', 'gru', 'bigru'):
                feat = feat[0]
>>>>>>> 7405be7f

            feat = torch.squeeze(feat, 0)

        return feat

class WordEmbedding(nn.Module):
    """Word embedding class.

<<<<<<< HEAD
    Methods
    -------
    forward(input_tensor)
        Return word embeddings.


    Examples
    ------
    word_emb = WordEmbedding(vocab_size, emb_size, padding_idx=0, pretrained_word_emb=None, fix_word_emb=False)
    """
    
    def __init__(self, vocab_size, emb_size, padding_idx=0, pretrained_word_emb=None, fix_word_emb=False):
        super(WordEmbedding, self).__init__()
        self.word_emb = nn.Embedding(vocab_size, emb_size, padding_idx=padding_idx,
=======
    Parameters
    ----------
    vocab_size : int
        The word vocabulary size.
    emb_size : int
        The word embedding size.
    padding_idx : int, optional
        The padding index, default: ``0``.
    pretrained_word_emb : numpy.ndarray, optional
        The pretrained word embeddings, default: ``None``.
    fix_word_emb : boolean, optional
        Specify whether to fix pretrained word embeddings, default: ``True``.

    Examples
    ----------
    >>> word_emb_layer = WordEmbedding(1000, 300, padding_idx=0, pretrained_word_emb=None, fix_word_emb=True)
    """
    def __init__(self, vocab_size, emb_size, padding_idx=0,
                    pretrained_word_emb=None, fix_word_emb=True):
        super(WordEmbedding, self).__init__()
        self.word_emb_layer = nn.Embedding(vocab_size, emb_size, padding_idx=padding_idx,
>>>>>>> 7405be7f
                            _weight=torch.from_numpy(pretrained_word_emb).float()
                            if pretrained_word_emb is not None else None)

        if fix_word_emb:
            print('[ Fix word embeddings ]')
<<<<<<< HEAD
            for param in self.word_emb.parameters():
                param.requires_grad = False

    def forward(self, input_tensor):
        emb = self.word_emb(input_tensor)

        return emb

=======
            for param in self.word_emb_layer.parameters():
                param.requires_grad = False

    def forward(self, input_tensor):
        """Compute word embeddings.

        Parameters
        ----------
        input_tensor : torch.LongTensor
            The input word index sequence, shape: [num_items, max_size].

        Returns
        -------
        torch.Tensor
            Word embedding matrix.
        """
        return self.word_emb_layer(input_tensor)
>>>>>>> 7405be7f

class BertEmbedding(nn.Module):
    """Bert embedding class.
    """
    def __init__(self, fix_word_emb):
        super(BertEmbedding, self).__init__()
        self.fix_word_emb = fix_word_emb

    def forward(self):
        raise NotImplementedError()

class MeanEmbedding(nn.Module):
<<<<<<< HEAD
    """
    Mean embedding layer.
=======
    """Mean embedding class.
    """
    def __init__(self):
        super(MeanEmbedding, self).__init__()
>>>>>>> 7405be7f

    def forward(self, emb, len_):
        """Compute average embeddings.

        Parameters
        ----------
        emb : torch.Tensor
            The input embedding tensor.
        len_ : torch.Tensor
            The sequence length tensor.

        Returns
        -------
        torch.Tensor
            The average embedding tensor.
        """
        return torch.sum(emb, dim=-2) / len_

<<<<<<< HEAD
    Methods
    -------
    forward(emb)
        Return the input embeddings.
    """
    def __init__(self):
        super(MeanEmbedding, self).__init__()

    def forward(self, emb, len_):
        return torch.sum(emb, dim=-2) / len_


class LSTMEmbedding(nn.Module):
    """
    LSTM embedding layer.

    ...
=======

class RNNEmbedding(nn.Module):
    """RNN embedding class: apply the RNN network to a sequence of word embeddings.

    Parameters
    ----------
    input_size : int
        The input feature size.
    hidden_size : int
        The hidden layer size.
    dropout : float, optional
        Dropout ratio, default: ``None``.
    bidirectional : boolean, optional
        Whether to use bidirectional RNN, default: ``False``.
    rnn_type : str
        The RNN cell type, default: ``lstm``.
    device : torch.device, optional
        Specify computation device (e.g., CPU), default: ``None`` for using CPU.
    """
    def __init__(self, input_size, hidden_size,
                    dropout=None, bidirectional=False,
                    rnn_type='lstm', device=None):
        super(RNNEmbedding, self).__init__()
        if not rnn_type in ('lstm', 'gru'):
            raise RuntimeError('rnn_type is expected to be lstm or gru, got {}'.format(rnn_type))

        # if bidirectional:
        #     print('[ Using bidirectional {} encoder ]'.format(rnn_type))
        # else:
        #     print('[ Using {} encoder ]'.format(rnn_type))

        if bidirectional and hidden_size % 2 != 0:
            raise RuntimeError('hidden_size is expected to be even in the bidirectional mode!')

        self.dropout = dropout
        self.rnn_type = rnn_type
        self.device = device
        self.hidden_size = hidden_size // 2 if bidirectional else hidden_size
        self.num_directions = 2 if bidirectional else 1
        model = nn.LSTM if rnn_type == 'lstm' else nn.GRU
        self.model = model(input_size, self.hidden_size, 1, batch_first=True, bidirectional=bidirectional)

    def forward(self, x, x_len):
        """Apply the RNN network to a sequence of word embeddings.

        Parameters
        ----------
        x : torch.Tensor
            The word embedding sequence.
        x_len : torch.LongTensor
            The input sequence length.

        Returns
        -------
        torch.Tensor
            The hidden states at every time step.
        torch.Tensor
            The hidden state at the last time step.
        """
        sorted_x_len, indx = torch.sort(x_len, 0, descending=True)
        x = pack_padded_sequence(x[indx], sorted_x_len.data.tolist(), batch_first=True)

        h0 = to_cuda(torch.zeros(self.num_directions, x_len.size(0), self.hidden_size), self.device)
        if self.rnn_type == 'lstm':
            c0 = to_cuda(torch.zeros(self.num_directions, x_len.size(0), self.hidden_size), self.device)
            packed_h, (packed_h_t, _) = self.model(x, (h0, c0))
            if self.num_directions == 2:
                packed_h_t = torch.cat([packed_h_t[i] for i in range(packed_h_t.size(0))], -1)
            else:
                packed_h_t = packed_h_t.squeeze(0)
>>>>>>> 7405be7f

        else:
            packed_h, packed_h_t = self.model(x, h0)
            if self.num_directions == 2:
                packed_h_t = packed_h_t.transpose(0, 1).contiguous().view(query_lengths.size(0), -1)
            else:
                packed_h_t = packed_h_t.squeeze(0)

        hh, _ = pad_packed_sequence(packed_h, batch_first=True)

<<<<<<< HEAD
    Methods
    -------
    forward(feat)
        Apply the LSTM network to the input sequence of embeddings.
    """
    def __init__(self, input_size, hidden_size,
                        dropout=None, bidirectional=False,
                        rnn_type='lstm', use_cuda=True):
        super(LSTMEmbedding, self).__init__()
        if not rnn_type in ('lstm', 'gru'):
            raise RuntimeError('rnn_type is expected to be lstm or gru, got {}'.format(rnn_type))

        # if bidirectional:
        #     print('[ Using bidirectional {} encoder ]'.format(rnn_type))

        # else:
        #     print('[ Using {} encoder ]'.format(rnn_type))

        if bidirectional and hidden_size % 2 != 0:
            raise RuntimeError('hidden_size is expected to be even in the bidirectional mode!')

        self.dropout = dropout
        self.rnn_type = rnn_type
        self.use_cuda = use_cuda
        self.hidden_size = hidden_size // 2 if bidirectional else hidden_size
        self.num_directions = 2 if bidirectional else 1
        model = nn.LSTM if rnn_type == 'lstm' else nn.GRU
        self.model = model(input_size, self.hidden_size, 1, batch_first=True, bidirectional=bidirectional)

    def forward(self, x, x_len):
        sorted_x_len, indx = torch.sort(x_len, 0, descending=True)
        x = pack_padded_sequence(x[indx], sorted_x_len.data.tolist(), batch_first=True)

        h0 = to_cuda(torch.zeros(self.num_directions, x_len.size(0), self.hidden_size), self.use_cuda)
        if self.rnn_type == 'lstm':
            c0 = to_cuda(torch.zeros(self.num_directions, x_len.size(0), self.hidden_size), self.use_cuda)
            packed_h, (packed_h_t, _) = self.model(x, (h0, c0))
            if self.num_directions == 2:
                packed_h_t = torch.cat([packed_h_t[i] for i in range(packed_h_t.size(0))], -1)
            else:
                packed_h_t = packed_h_t.squeeze(0)

        else:
            packed_h, packed_h_t = self.model(x, h0)
            if self.num_directions == 2:
                packed_h_t = packed_h_t.transpose(0, 1).contiguous().view(query_lengths.size(0), -1)
            else:
                packed_h_t = packed_h_t.squeeze(0)

        hh, _ = pad_packed_sequence(packed_h, batch_first=True)

        # restore the sorting
        _, inverse_indx = torch.sort(indx, 0)
        restore_hh = hh[inverse_indx]
        restore_packed_h_t = packed_h_t[inverse_indx]

        return restore_hh, restore_packed_h_t


# if __name__ == '__main__':
#     # For test purpose
#     from ..utils.vocab_utils import VocabModel
#     from ..utils.padding_utils import pad_2d_vals_no_size


#     raw_text_data = [['I like nlp.', 'Same here!'], ['I like graph.', 'Same here!']]

#     vocab_model = VocabModel(raw_text_data, max_word_vocab_size=None,
#                                 min_word_vocab_freq=1,
#                                 word_emb_size=300)

#     src_text_seq = list(zip(*raw_text_data))[0]
#     src_idx_seq = [vocab_model.word_vocab.to_index_sequence(each) for each in src_text_seq]
#     src_len = torch.LongTensor([len(each) for each in src_idx_seq])
#     num_seq = torch.LongTensor([len(src_len)])
#     input_tensor = torch.LongTensor(pad_2d_vals_no_size(src_idx_seq))
#     print('input_tensor: {}'.format(input_tensor.shape))

#     emb_constructor = EmbeddingConstruction(vocab_model.word_vocab, 'w2v', 'bilstm', 'bilstm', 128)
#     emb = emb_constructor(input_tensor, src_len, num_seq)
#     print('emb: {}'.format(emb.shape))
=======
        # restore the sorting
        _, inverse_indx = torch.sort(indx, 0)
        restore_hh = hh[inverse_indx]
        restore_packed_h_t = packed_h_t[inverse_indx]

        return restore_hh, restore_packed_h_t
>>>>>>> 7405be7f
<|MERGE_RESOLUTION|>--- conflicted
+++ resolved
@@ -30,34 +30,11 @@
 class EmbeddingConstructionBase(nn.Module):
     """Basic class for embedding construction.
     """
-<<<<<<< HEAD
-    Graph embedding construction class.
-
-    ...
-
-    Attributes
-    ----------
-    word_vocab: Vocab class
-        Word vocab instance.
-
-    word_emb_type: str or list of str
-        Specify pretrained word embedding types. ``w2v`` includes GloVe, Word2Vec and etc. ``bert`` is to be supported.
-
-    node_edge_level_emb_type: str
-        Specify node/edge level embedding initialization strategies (e.g., ``mean``, ``lstm`` and ``bilstm``).
-
-    graph_level_emb_type: str
-        Specify graph level embedding initialization strategies (e.g., ``identity``, ``lstm``  and ``bilstm``).
-
-    hidden_size: int
-        Hidden size.
-=======
     def __init__(self):
         super(EmbeddingConstructionBase, self).__init__()
 
     def forward(self):
         """Compute initial node/edge embeddings.
->>>>>>> 7405be7f
 
         Raises
         ------
@@ -66,39 +43,6 @@
         """
         raise NotImplementedError()
 
-<<<<<<< HEAD
-    dropout: float
-        Dropout ratio
-
-
-    Methods
-    -------
-    forward(input_tensor, node_size, graph_size)
-        Generate initial node and/or edge embeddings for the input graph.
-    """
-
-    def __init__(self, word_vocab, word_emb_type,
-                        node_edge_level_emb_type,
-                        graph_level_emb_type,
-                        hidden_size,
-                        fix_word_emb=True,
-                        dropout=None,
-                        use_cuda=True):
-        super(EmbeddingConstruction, self).__init__()
-        self.node_edge_level_emb_type = node_edge_level_emb_type
-        self.graph_level_emb_type = graph_level_emb_type
-
-        if isinstance(word_emb_type, str):
-            word_emb_type = [word_emb_type]
-
-        self.word_embs = nn.ModuleList()
-        if 'w2v' in word_emb_type:
-            self.word_embs.append(WordEmbedding(
-                            word_vocab.embeddings.shape[0],
-                            word_vocab.embeddings.shape[1],
-                            pretrained_word_emb=word_vocab.embeddings,
-                            fix_word_emb=fix_word_emb))
-=======
 class EmbeddingConstruction(EmbeddingConstructionBase):
     """Initial graph embedding construction class.
 
@@ -138,7 +82,6 @@
 
         if isinstance(word_emb_type, str):
             word_emb_type = [word_emb_type]
->>>>>>> 7405be7f
 
         self.word_emb_layers = nn.ModuleList()
         if 'w2v' in word_emb_type:
@@ -148,69 +91,6 @@
                             pretrained_word_emb=word_vocab.embeddings,
                             fix_word_emb=fix_word_emb))
 
-<<<<<<< HEAD
-        if node_edge_level_emb_type == 'mean':
-            self.node_level_emb = MeanEmbedding()
-
-        elif node_edge_level_emb_type == 'lstm':
-            self.node_level_emb = LSTMEmbedding(
-                                    word_vocab.embeddings.shape[1],
-                                    hidden_size, dropout=dropout,
-                                    bidirectional=False,
-                                    rnn_type='lstm', use_cuda=use_cuda)
-
-        elif node_edge_level_emb_type == 'bilstm':
-            self.node_level_emb = LSTMEmbedding(
-                                    word_vocab.embeddings.shape[1],
-                                    hidden_size, dropout=dropout,
-                                    bidirectional=True,
-                                    rnn_type='lstm', use_cuda=use_cuda)
-        else:
-            raise RuntimeError('Unknown node_edge_level_emb_type: {}'.format(node_edge_level_emb_type))
-
-        if graph_level_emb_type == 'identity':
-            self.graph_level_emb = None
-
-        elif graph_level_emb_type == 'lstm':
-            self.graph_level_emb = LSTMEmbedding(
-                                    word_vocab.embeddings.shape[1] \
-                                    if node_edge_level_emb_type == 'mean' else hidden_size,
-                                    hidden_size, dropout=dropout,
-                                    bidirectional=False,
-                                    rnn_type='lstm', use_cuda=use_cuda)
-
-        elif graph_level_emb_type == 'bilstm':
-            self.graph_level_emb = LSTMEmbedding(
-                                    word_vocab.embeddings.shape[1] \
-                                    if node_edge_level_emb_type == 'mean' else hidden_size,
-                                    hidden_size, dropout=dropout,
-                                    bidirectional=True,
-                                    rnn_type='lstm', use_cuda=use_cuda)
-        else:
-            raise RuntimeError('Unknown graph_level_emb_type: {}'.format(graph_level_emb_type))
-
-    def forward(self, input_tensor, node_size, graph_size):
-        # input_tensor: shape [num_nodes, max_node_size]
-        # node_size: shape [num_nodes]
-        # graph_size: shape [1]
-
-        feat = []
-        for word_emb in self.word_embs:
-            feat.append(word_emb(input_tensor))
-
-        feat = torch.cat(feat, dim=-1)
-
-        feat = self.node_level_emb(feat, node_size)
-        if self.node_edge_level_emb_type in ('lstm', 'bilstm'):
-            feat = feat[-1]
-
-        if self.graph_level_emb is not None:
-            feat = self.graph_level_emb(torch.unsqueeze(feat, 0), graph_size)
-            if self.graph_level_emb_type in ('lstm', 'bilstm'):
-                feat = feat[0]
-
-            feat = torch.squeeze(feat, 0)
-=======
         if 'bert' in word_emb_type:
             self.word_emb_layers.append(BertEmbedding(fix_word_emb))
 
@@ -298,22 +178,15 @@
             feat.append(word_emb_layer(input_tensor))
 
         feat = torch.cat(feat, dim=-1)
->>>>>>> 7405be7f
 
         feat = self.node_edge_emb_layer(feat, item_size)
         if self.node_edge_emb_strategy in ('lstm', 'bilstm', 'gru', 'bigru'):
             feat = feat[-1]
 
-<<<<<<< HEAD
-class WordEmbedding(nn.Module):
-    """
-    Word embedding layer.
-=======
         if self.seq_info_encode_layer is not None:
             feat = self.seq_info_encode_layer(torch.unsqueeze(feat, 0), num_items)
             if self.seq_info_encode_strategy in ('lstm', 'bilstm', 'gru', 'bigru'):
                 feat = feat[0]
->>>>>>> 7405be7f
 
             feat = torch.squeeze(feat, 0)
 
@@ -322,22 +195,6 @@
 class WordEmbedding(nn.Module):
     """Word embedding class.
 
-<<<<<<< HEAD
-    Methods
-    -------
-    forward(input_tensor)
-        Return word embeddings.
-
-
-    Examples
-    ------
-    word_emb = WordEmbedding(vocab_size, emb_size, padding_idx=0, pretrained_word_emb=None, fix_word_emb=False)
-    """
-    
-    def __init__(self, vocab_size, emb_size, padding_idx=0, pretrained_word_emb=None, fix_word_emb=False):
-        super(WordEmbedding, self).__init__()
-        self.word_emb = nn.Embedding(vocab_size, emb_size, padding_idx=padding_idx,
-=======
     Parameters
     ----------
     vocab_size : int
@@ -359,22 +216,11 @@
                     pretrained_word_emb=None, fix_word_emb=True):
         super(WordEmbedding, self).__init__()
         self.word_emb_layer = nn.Embedding(vocab_size, emb_size, padding_idx=padding_idx,
->>>>>>> 7405be7f
                             _weight=torch.from_numpy(pretrained_word_emb).float()
                             if pretrained_word_emb is not None else None)
 
         if fix_word_emb:
             print('[ Fix word embeddings ]')
-<<<<<<< HEAD
-            for param in self.word_emb.parameters():
-                param.requires_grad = False
-
-    def forward(self, input_tensor):
-        emb = self.word_emb(input_tensor)
-
-        return emb
-
-=======
             for param in self.word_emb_layer.parameters():
                 param.requires_grad = False
 
@@ -392,7 +238,6 @@
             Word embedding matrix.
         """
         return self.word_emb_layer(input_tensor)
->>>>>>> 7405be7f
 
 class BertEmbedding(nn.Module):
     """Bert embedding class.
@@ -405,15 +250,10 @@
         raise NotImplementedError()
 
 class MeanEmbedding(nn.Module):
-<<<<<<< HEAD
-    """
-    Mean embedding layer.
-=======
     """Mean embedding class.
     """
     def __init__(self):
         super(MeanEmbedding, self).__init__()
->>>>>>> 7405be7f
 
     def forward(self, emb, len_):
         """Compute average embeddings.
@@ -432,25 +272,6 @@
         """
         return torch.sum(emb, dim=-2) / len_
 
-<<<<<<< HEAD
-    Methods
-    -------
-    forward(emb)
-        Return the input embeddings.
-    """
-    def __init__(self):
-        super(MeanEmbedding, self).__init__()
-
-    def forward(self, emb, len_):
-        return torch.sum(emb, dim=-2) / len_
-
-
-class LSTMEmbedding(nn.Module):
-    """
-    LSTM embedding layer.
-
-    ...
-=======
 
 class RNNEmbedding(nn.Module):
     """RNN embedding class: apply the RNN network to a sequence of word embeddings.
@@ -521,7 +342,6 @@
                 packed_h_t = torch.cat([packed_h_t[i] for i in range(packed_h_t.size(0))], -1)
             else:
                 packed_h_t = packed_h_t.squeeze(0)
->>>>>>> 7405be7f
 
         else:
             packed_h, packed_h_t = self.model(x, h0)
@@ -532,93 +352,9 @@
 
         hh, _ = pad_packed_sequence(packed_h, batch_first=True)
 
-<<<<<<< HEAD
-    Methods
-    -------
-    forward(feat)
-        Apply the LSTM network to the input sequence of embeddings.
-    """
-    def __init__(self, input_size, hidden_size,
-                        dropout=None, bidirectional=False,
-                        rnn_type='lstm', use_cuda=True):
-        super(LSTMEmbedding, self).__init__()
-        if not rnn_type in ('lstm', 'gru'):
-            raise RuntimeError('rnn_type is expected to be lstm or gru, got {}'.format(rnn_type))
-
-        # if bidirectional:
-        #     print('[ Using bidirectional {} encoder ]'.format(rnn_type))
-
-        # else:
-        #     print('[ Using {} encoder ]'.format(rnn_type))
-
-        if bidirectional and hidden_size % 2 != 0:
-            raise RuntimeError('hidden_size is expected to be even in the bidirectional mode!')
-
-        self.dropout = dropout
-        self.rnn_type = rnn_type
-        self.use_cuda = use_cuda
-        self.hidden_size = hidden_size // 2 if bidirectional else hidden_size
-        self.num_directions = 2 if bidirectional else 1
-        model = nn.LSTM if rnn_type == 'lstm' else nn.GRU
-        self.model = model(input_size, self.hidden_size, 1, batch_first=True, bidirectional=bidirectional)
-
-    def forward(self, x, x_len):
-        sorted_x_len, indx = torch.sort(x_len, 0, descending=True)
-        x = pack_padded_sequence(x[indx], sorted_x_len.data.tolist(), batch_first=True)
-
-        h0 = to_cuda(torch.zeros(self.num_directions, x_len.size(0), self.hidden_size), self.use_cuda)
-        if self.rnn_type == 'lstm':
-            c0 = to_cuda(torch.zeros(self.num_directions, x_len.size(0), self.hidden_size), self.use_cuda)
-            packed_h, (packed_h_t, _) = self.model(x, (h0, c0))
-            if self.num_directions == 2:
-                packed_h_t = torch.cat([packed_h_t[i] for i in range(packed_h_t.size(0))], -1)
-            else:
-                packed_h_t = packed_h_t.squeeze(0)
-
-        else:
-            packed_h, packed_h_t = self.model(x, h0)
-            if self.num_directions == 2:
-                packed_h_t = packed_h_t.transpose(0, 1).contiguous().view(query_lengths.size(0), -1)
-            else:
-                packed_h_t = packed_h_t.squeeze(0)
-
-        hh, _ = pad_packed_sequence(packed_h, batch_first=True)
-
         # restore the sorting
         _, inverse_indx = torch.sort(indx, 0)
         restore_hh = hh[inverse_indx]
         restore_packed_h_t = packed_h_t[inverse_indx]
 
-        return restore_hh, restore_packed_h_t
-
-
-# if __name__ == '__main__':
-#     # For test purpose
-#     from ..utils.vocab_utils import VocabModel
-#     from ..utils.padding_utils import pad_2d_vals_no_size
-
-
-#     raw_text_data = [['I like nlp.', 'Same here!'], ['I like graph.', 'Same here!']]
-
-#     vocab_model = VocabModel(raw_text_data, max_word_vocab_size=None,
-#                                 min_word_vocab_freq=1,
-#                                 word_emb_size=300)
-
-#     src_text_seq = list(zip(*raw_text_data))[0]
-#     src_idx_seq = [vocab_model.word_vocab.to_index_sequence(each) for each in src_text_seq]
-#     src_len = torch.LongTensor([len(each) for each in src_idx_seq])
-#     num_seq = torch.LongTensor([len(src_len)])
-#     input_tensor = torch.LongTensor(pad_2d_vals_no_size(src_idx_seq))
-#     print('input_tensor: {}'.format(input_tensor.shape))
-
-#     emb_constructor = EmbeddingConstruction(vocab_model.word_vocab, 'w2v', 'bilstm', 'bilstm', 128)
-#     emb = emb_constructor(input_tensor, src_len, num_seq)
-#     print('emb: {}'.format(emb.shape))
-=======
-        # restore the sorting
-        _, inverse_indx = torch.sort(indx, 0)
-        restore_hh = hh[inverse_indx]
-        restore_packed_h_t = packed_h_t[inverse_indx]
-
-        return restore_hh, restore_packed_h_t
->>>>>>> 7405be7f
+        return restore_hh, restore_packed_h_t