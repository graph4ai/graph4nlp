--- conflicted
+++ resolved
@@ -2,36 +2,13 @@
 from torch import nn
 from torch.nn.utils.rnn import pad_packed_sequence, pack_padded_sequence
 
-<<<<<<< HEAD
-=======
 from ..utils.torch_utils import to_cuda
 
-
->>>>>>> 053cfab9
 class EmbeddingConstructionBase(nn.Module):
     """
     Base class for (initial) graph embedding construction.
 
     ...
-<<<<<<< HEAD
-=======
-
-    Attributes
-    ----------
-
-
-    Methods
-    -------
-    forward(feat)
-        Generate initial node and/or edge embeddings for the input graph.
-    """
-
-    def __init__(self):
-        super(EmbeddingConstructionBase, self).__init__()
-
-    def forward(self):
-        raise NotImplementedError()
->>>>>>> 053cfab9
 
     Attributes
     ----------
@@ -112,10 +89,6 @@
             self.word_embs.append(BertEmbedding(fix_word_emb))
 
         if node_edge_level_emb_type == 'mean':
-<<<<<<< HEAD
-            pass
-            # self.node_level_emb = MeanEmbedding()
-=======
             self.node_level_emb = MeanEmbedding()
 
         elif node_edge_level_emb_type == 'lstm':
@@ -125,7 +98,6 @@
                                     bidirectional=False,
                                     rnn_type='lstm', use_cuda=use_cuda)
 
->>>>>>> 053cfab9
         elif node_edge_level_emb_type == 'bilstm':
             self.node_level_emb = LSTMEmbedding(
                                     word_vocab.embeddings.shape[1],
@@ -200,13 +172,7 @@
     ------
     word_emb = WordEmbedding(vocab_size, emb_size, padding_idx=0, pretrained_word_emb=None, fix_word_emb=False)
     """
-<<<<<<< HEAD
-    def __init__(self, fix_word_emb = True):
-        super(GloveEmbedding, self).__init__()
-        self.fix_word_emb = fix_word_emb
-=======
->>>>>>> 053cfab9
-
+    
     def __init__(self, vocab_size, emb_size, padding_idx=0, pretrained_word_emb=None, fix_word_emb=False):
         super(WordEmbedding, self).__init__()
         self.word_emb = nn.Embedding(vocab_size, emb_size, padding_idx=padding_idx,
