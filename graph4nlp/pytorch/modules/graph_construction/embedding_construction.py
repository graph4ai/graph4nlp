--- conflicted
+++ resolved
@@ -235,38 +235,6 @@
         GraphData
             The output graph data with updated node embeddings.
         """
-<<<<<<< HEAD
-
-=======
-        # token_ids = batch_gd.batch_node_features["token_id"]
-        # feat = []
-        # if 'w2v' in self.word_emb_layers:
-        #     input_data = token_ids.long().squeeze(2)
-        #     feat.append(self.word_emb_layers['w2v'](input_data))
-        # msk = (token_ids != Vocab.PAD)
-        # lens = msk.float().squeeze(2).sum(-1).int()
-        # feat = feat[0]
-        # rnn_state = self.seq_info_encode_layer(feat, lens)
-        # if isinstance(rnn_state, (tuple, list)):
-        #     rnn_state = rnn_state[0]
-
-        # # ret_feat = []
-        # # for i in range(lens.shape[0]):
-        # #     tmp_feat = rnn_state[i][:lens[i]]
-        # #     ret_feat.append(tmp_feat)
-
-        # # ret_feat = torch.cat(ret_feat, 0)
-
-        # batch_gd.batch_node_features["node_feat"] = rnn_state
-
-        # return batch_gd
-
-
-
-
-
-        # new code
->>>>>>> 7ac4e5e6
         feat = []
         if self.single_token_item: # single-token node graph
             token_ids = batch_gd.batch_node_features["token_id"]
