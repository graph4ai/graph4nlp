import torch
from torch import nn
from torch.nn.utils.rnn import pad_packed_sequence, pack_padded_sequence
import dgl

from ..utils.generic_utils import to_cuda, dropout_fn, create_mask
from ..utils.bert_utils import *


class EmbeddingConstructionBase(nn.Module):
    """
    Base class for (initial) graph embedding construction.
    ...
    Attributes
    ----------
    feat : dict
        Raw features of graph nodes and/or edges.
    Methods
    -------
    forward(raw_text_data)
        Generate dynamic graph topology and embeddings.
    """

    def __init__(self):
        super(EmbeddingConstructionBase, self).__init__()

    def forward(self):
        raise NotImplementedError()

class EmbeddingConstructionBase(nn.Module):
    """Basic class for embedding construction.
    """
    def __init__(self):
        super(EmbeddingConstructionBase, self).__init__()

    def forward(self):
        """Compute initial node/edge embeddings.
        Raises
        ------
        NotImplementedError
            NotImplementedError.
        """
        raise NotImplementedError()

class EmbeddingConstruction(EmbeddingConstructionBase):
    """Initial graph embedding construction class.
    Parameters
    ----------
    word_vocab : Vocab
        The word vocabulary.
    single_token_item : bool
        Specify whether the item (i.e., node or edge) contains single token or multiple tokens.
    emb_strategy : str
        Specify the embedding construction strategy including the following options:
            - 'w2v': use word2vec embeddings.
            - 'w2v_bilstm': use word2vec embeddings, and apply BiLSTM encoders.
            - 'w2v_bigru': use word2vec embeddings, and apply BiGRU encoders.
            - 'bert': use BERT embeddings.
            - 'bert_bilstm': use BERT embeddings, and apply BiLSTM encoders.
            - 'bert_bigru': use BERT embeddings, and apply BiGRU encoders.
            - 'w2v_bert': use word2vec and BERT embeddings.
            - 'w2v_bert_bilstm': use word2vec and BERT embeddings, and apply BiLSTM encoders.
            - 'w2v_bert_bigru': use word2vec and BERT embeddings, and apply BiGRU encoders.
    hidden_size : int, optional
        The hidden size of RNN layer, default: ``None``.
    num_rnn_layers : int, optional
        The number of RNN layers, default: ``1``.
    fix_word_emb : boolean, optional
        Specify whether to fix pretrained word embeddings, default: ``True``.
    fix_bert_emb : boolean, optional
        Specify whether to fix pretrained BERT embeddings, default: ``True``.
    bert_model_name : str, optional
        Specify the BERT model name, default: ``'bert-base-uncased'``.
    bert_lower_case : bool, optional
        Specify whether to lower case the input text for BERT embeddings, default: ``True``.
    word_dropout : float, optional
        Dropout ratio for word embedding, default: ``None``.
    rnn_dropout : float, optional
        Dropout ratio for RNN embedding, default: ``None``.
    device : torch.device, optional
        Specify computation device (e.g., CPU), default: ``None`` for using CPU.
<<<<<<< HEAD
=======

>>>>>>> 844e2aab
    Note
    ----------
        word_emb_type : str or list of str
            Specify pretrained word embedding types including "w2v", "node_edge_bert", or "seq_bert".
        node_edge_emb_strategy : str
            Specify node/edge embedding strategies including "mean", "bilstm" and "bigru".
        seq_info_encode_strategy : str
            Specify strategies of encoding sequential information in raw text
            data including "none", "bilstm" and "bigru". You might
            want to do this in some situations, e.g., when all the nodes are single
            tokens extracted from the raw text.
<<<<<<< HEAD
=======

>>>>>>> 844e2aab
        1) single-token node (i.e., single_token_item=`True`):
            a) 'w2v', 'bert', 'w2v_bert'
            b) node_edge_emb_strategy: 'mean'
            c) seq_info_encode_strategy: 'none', 'bilstm', 'bigru'
            emb_strategy: 'w2v', 'w2v_bilstm', 'w2v_bigru',
            'bert', 'bert_bilstm', 'bert_bigru',
            'w2v_bert', 'w2v_bert_bilstm', 'w2v_bert_bigru'
<<<<<<< HEAD
=======

>>>>>>> 844e2aab
        2) multi-token node (i.e., single_token_item=`False`):
            a) 'w2v', 'bert', 'w2v_bert'
            b) node_edge_emb_strategy: 'mean', 'bilstm', 'bigru'
            c) seq_info_encode_strategy: 'none'
            emb_strategy: ('w2v', 'w2v_bilstm', 'w2v_bigru',
            'bert', 'bert_bilstm', 'bert_bigru',
            'w2v_bert', 'w2v_bert_bilstm', 'w2v_bert_bigru')
    """
    def __init__(self,
                    word_vocab,
                    single_token_item,
                    emb_strategy='w2v_bilstm',
                    hidden_size=None,
                    num_rnn_layers=1,
                    fix_word_emb=True,
                    fix_bert_emb=True,
                    bert_model_name='bert-base-uncased',
                    bert_lower_case=True,
                    word_dropout=None,
                    rnn_dropout=None,
                    device=None):
        super(EmbeddingConstruction, self).__init__()
        self.device = device
        self.word_dropout = word_dropout
        self.rnn_dropout = rnn_dropout

        assert emb_strategy in ('w2v', 'w2v_bilstm', 'w2v_bigru',
                        'bert', 'bert_bilstm', 'bert_bigru',
                        'w2v_bert', 'w2v_bert_bilstm', 'w2v_bert_bigru'),\
            "emb_strategy must be one of ('w2v', 'w2v_bilstm', 'w2v_bigru', 'bert', 'bert_bilstm', 'bert_bigru', 'w2v_bert', 'w2v_bert_bilstm', 'w2v_bert_bigru')"

        word_emb_type = set()
        if single_token_item:
            node_edge_emb_strategy = 'mean'
            if 'w2v' in emb_strategy:
                word_emb_type.add('w2v')

            if 'bert' in emb_strategy:
                word_emb_type.add('seq_bert')

            if 'bilstm' in emb_strategy:
                seq_info_encode_strategy = 'bilstm'
            elif 'bigru' in emb_strategy:
                seq_info_encode_strategy = 'bigru'
            else:
                seq_info_encode_strategy = 'none'
        else:
            seq_info_encode_strategy = 'none'
            if 'w2v' in emb_strategy:
                word_emb_type.add('w2v')

            if 'bert' in emb_strategy:
                word_emb_type.add('node_edge_bert')
<<<<<<< HEAD

            if 'bilstm' in emb_strategy:
                node_edge_emb_strategy = 'bilstm'
            elif 'bigru' in emb_strategy:
                node_edge_emb_strategy = 'bigru'
            else:
                node_edge_emb_strategy = 'mean'


=======

            if 'bilstm' in emb_strategy:
                node_edge_emb_strategy = 'bilstm'
            elif 'bigru' in emb_strategy:
                node_edge_emb_strategy = 'bigru'
            else:
                node_edge_emb_strategy = 'mean'


>>>>>>> 844e2aab
        word_emb_size = 0
        self.word_emb_layers = nn.ModuleDict()
        if 'w2v' in word_emb_type:
            self.word_emb_layers['w2v'] = WordEmbedding(
                            word_vocab.embeddings.shape[0],
                            word_vocab.embeddings.shape[1],
                            pretrained_word_emb=word_vocab.embeddings,
                            fix_emb=fix_word_emb,
                            device=self.device)
            word_emb_size += word_vocab.embeddings.shape[1]

        if 'node_edge_bert' in word_emb_type:
            self.word_emb_layers['node_edge_bert'] = BertEmbedding(name=bert_model_name,
                                                            fix_emb=fix_bert_emb,
                                                            lower_case=bert_lower_case)
            word_emb_size += self.word_emb_layers['node_edge_bert'].bert_model.config.hidden_size

        if 'seq_bert' in word_emb_type:
            self.word_emb_layers['seq_bert'] = BertEmbedding(name=bert_model_name,
                                                            fix_emb=fix_bert_emb,
                                                            lower_case=bert_lower_case)

        if node_edge_emb_strategy in ('bilstm', 'bigru'):
            self.node_edge_emb_layer = RNNEmbedding(
                                    word_emb_size,
                                    hidden_size,
                                    bidirectional=True,
                                    num_layers=num_rnn_layers,
                                    rnn_type='lstm' if node_edge_emb_strategy == 'bilstm' else 'gru',
                                    dropout=rnn_dropout,
                                    device=device)
            rnn_input_size = hidden_size
        else:
            self.node_edge_emb_layer = MeanEmbedding()
            rnn_input_size = word_emb_size

        if 'seq_bert' in word_emb_type:
            rnn_input_size += self.word_emb_layers['seq_bert'].bert_model.config.hidden_size

        if seq_info_encode_strategy in ('bilstm', 'bigru'):
            self.output_size = hidden_size
            self.seq_info_encode_layer = RNNEmbedding(
                                    rnn_input_size,
                                    hidden_size,
                                    bidirectional=True,
                                    num_layers=num_rnn_layers,
                                    rnn_type='lstm' if seq_info_encode_strategy == 'bilstm' else 'gru',
                                    dropout=rnn_dropout,
                                    device=device)

            # apply a linear projection to make rnn_input_size equal hidden_size
            if rnn_input_size != hidden_size:
                self.linear_transform = nn.Linear(rnn_input_size, hidden_size, bias=False)

        else:
            self.output_size = rnn_input_size
            self.seq_info_encode_layer = None
<<<<<<< HEAD

=======


    def forward(self, batch_gd, item_size, num_items, num_word_items=None):
        """Compute initial node/edge embeddings.
>>>>>>> 844e2aab

    def forward(self, batch_gd, item_size, num_items, num_word_items=None):
        """Compute initial node/edge embeddings.
        Parameters
        ----------
        batch_gd : GraphData
            The batched graph data.
        item_size : torch.LongTensor
            The length of word sequence per item with shape :math:`(N)`.
        num_items : torch.LongTensor
            The number of items per graph with shape :math:`(B,)`
            where :math:`B` is the number of graphs in the batched graph.
        num_word_items : torch.LongTensor, optional
            The number of word items (that are extracted from the raw text)
            per graph with shape :math:`(B,)` where :math:`B` is the number
            of graphs in the batched graph. We assume that the word items are
            not reordered and interpolated, and always appear before the non-word
            items in the graph. Default: ``None``.
<<<<<<< HEAD
=======

>>>>>>> 844e2aab
        Returns
        -------
        torch.Tensor
            The output item embeddings.
        """

        feat = []
        if 'w2v' in self.word_emb_layers:
            input_data = batch_gd.node_features['token_id'].long()
            feat.append(self.word_emb_layers['w2v'](input_data))

        if 'node_edge_bert' in self.word_emb_layers:
            input_data = [[batch_gd.node_attributes[i]['token']] for i in range(batch_gd.get_node_num())]
            feat.append(self.word_emb_layers['node_edge_bert'](input_data))

        if len(feat) > 0:
            feat = torch.cat(feat, dim=-1)
            feat = dropout_fn(feat, self.word_dropout, shared_axes=[-2], training=self.training)
            feat = self.node_edge_emb_layer(feat, item_size)
            if isinstance(feat, (tuple, list)):
                feat = feat[-1]


        if self.seq_info_encode_layer is None and 'seq_bert' not in self.word_emb_layers:
            return feat
        else:
            # unbatching
            new_feat = []
            raw_text_data = []
            start_idx = 0
            max_num_items = torch.max(num_items).item()
            for i in range(num_items.shape[0]):
                if len(feat) > 0:
                    tmp_feat = feat[start_idx: start_idx + num_items[i].item()]
                    if num_items[i].item() < max_num_items:
                        tmp_feat = torch.cat([tmp_feat, to_cuda(torch.zeros(
                            max_num_items - num_items[i], tmp_feat.shape[1]), self.device)], 0)
                    new_feat.append(tmp_feat)

                if 'seq_bert' in self.word_emb_layers:
                    raw_text_data.append([batch_gd.node_attributes[j]['token'] for j in range(start_idx, start_idx + num_items[i].item())])

                start_idx += num_items[i].item()

            # computation
            if len(new_feat) > 0:
                new_feat = torch.stack(new_feat, 0)
<<<<<<< HEAD
=======

            if 'seq_bert' in self.word_emb_layers:
                bert_feat = self.word_emb_layers['seq_bert'](raw_text_data)
                if len(new_feat) > 0:
                    new_feat = torch.cat([new_feat, bert_feat], -1)
                else:
                    new_feat = bert_feat
>>>>>>> 844e2aab

            if 'seq_bert' in self.word_emb_layers:
                bert_feat = self.word_emb_layers['seq_bert'](raw_text_data)
                if len(new_feat) > 0:
                    new_feat = torch.cat([new_feat, bert_feat], -1)
                else:
                    new_feat = bert_feat


            if self.seq_info_encode_layer is None:
                return new_feat

            len_ = num_word_items if num_word_items is not None else num_items
            rnn_state = self.seq_info_encode_layer(new_feat, len_)
            if isinstance(rnn_state, (tuple, list)):
                rnn_state = rnn_state[0]

            if self.seq_info_encode_layer is None:
                return new_feat

            len_ = num_word_items if num_word_items is not None else num_items
            rnn_state = self.seq_info_encode_layer(new_feat, len_)
            if isinstance(rnn_state, (tuple, list)):
                rnn_state = rnn_state[0]

            # batching
            ret_feat = []
            for i in range(len_.shape[0]):
                tmp_feat = rnn_state[i][:len_[i]]
                if len(tmp_feat) < num_items[i].item():
                    prev_feat = new_feat[i, len_[i]: num_items[i]]
                    if prev_feat.shape[-1] != tmp_feat.shape[-1]:
                        prev_feat = self.linear_transform(prev_feat)

                    tmp_feat = torch.cat([tmp_feat, prev_feat], 0)
                ret_feat.append(tmp_feat)

            ret_feat = torch.cat(ret_feat, 0)

            return ret_feat


class WordEmbedding(nn.Module):
    """Word embedding class.
    Parameters
    ----------
    vocab_size : int
        The word vocabulary size.
    emb_size : int
        The word embedding size.
    padding_idx : int, optional
        The padding index, default: ``0``.
    pretrained_word_emb : numpy.ndarray, optional
        The pretrained word embeddings, default: ``None``.
    fix_emb : boolean, optional
        Specify whether to fix pretrained word embeddings, default: ``True``.
    Examples
    ----------
    >>> word_emb_layer = WordEmbedding(1000, 300, padding_idx=0, pretrained_word_emb=None, fix_emb=True)
    """
    def __init__(self, vocab_size, emb_size, padding_idx=0,
                    pretrained_word_emb=None, fix_emb=True, device=None):
        super(WordEmbedding, self).__init__()
        self.word_emb_layer = nn.Embedding(vocab_size, emb_size, padding_idx=padding_idx,
                            _weight=torch.from_numpy(pretrained_word_emb).float()
                            if pretrained_word_emb is not None else None)
        self.device = device

        if fix_emb:
            print('[ Fix word embeddings ]')
            for param in self.word_emb_layer.parameters():
                param.requires_grad = False

    def forward(self, input_tensor):
        """Compute word embeddings.
        Parameters
        ----------
        input_tensor : torch.LongTensor
            The input word index sequence, shape: [num_items, max_size].
        Returns
        -------
        torch.Tensor
            Word embedding matrix.
        """
        return self.word_emb_layer(input_tensor)

class BertEmbedding(nn.Module):
    """Bert embedding class.
<<<<<<< HEAD
=======

>>>>>>> 844e2aab
    Parameters
    ----------
    name : str, optional
        BERT model name, default: ``'bert-base-uncased'``.
    max_seq_len : int, optional
        Maximal sequence length, default: ``500``.
    doc_stride : int, optional
        Chunking stride, default: ``250``.
    fix_emb : boolean, optional
        Specify whether to fix pretrained BERT embeddings, default: ``True``.
    lower_case : boolean, optional
        Specify whether to use lower case, default: ``True``.
<<<<<<< HEAD
=======

>>>>>>> 844e2aab
    """
    def __init__(self,
                name='bert-base-uncased',
                max_seq_len=500,
                doc_stride=250,
                fix_emb=True,
                lower_case=True):
        super(BertEmbedding, self).__init__()
        self.bert_max_seq_len = max_seq_len
        self.bert_doc_stride = doc_stride
        self.fix_emb = fix_emb

        from transformers import BertModel
        from transformers import BertTokenizer
        print('[ Using pretrained BERT embeddings ]')
        self.bert_tokenizer = BertTokenizer.from_pretrained(name, do_lower_case=lower_case)
        self.bert_model = BertModel.from_pretrained(name)
        if fix_emb:
            print('[ Fix BERT layers ]')
            self.bert_model.eval()
            for param in self.bert_model.parameters():
                param.requires_grad = False
        else:
            print('[ Finetune BERT layers ]')
            self.bert_model.train()

        # compute weighted average over BERT layers
        self.logits_bert_layers = nn.Parameter(nn.init.xavier_uniform_(torch.Tensor(1, self.bert_model.config.num_hidden_layers)))


    def forward(self, raw_text_data):
        """Compute BERT embeddings for each word in text.
<<<<<<< HEAD
=======

>>>>>>> 844e2aab
        Parameters
        ----------
        raw_text_data : list
            The raw text input data. Example: [['what', 'is', 'bert'], ['how', 'to', 'use', 'bert']].
<<<<<<< HEAD
=======

>>>>>>> 844e2aab
        Returns
        -------
        torch.Tensor
            BERT embedding matrix.
        """
        bert_features = []
        max_d_len = 0
        for text in raw_text_data:
            bert_features.append(convert_text_to_bert_features(text, self.bert_tokenizer, self.bert_max_seq_len, self.bert_doc_stride))
            max_d_len = max(max_d_len, len(text))

        max_bert_d_num_chunks = max([len(ex_bert_d) for ex_bert_d in bert_features])
        max_bert_d_len = max([len(bert_d.input_ids) for ex_bert_d in bert_features for bert_d in ex_bert_d])
        bert_xd = torch.LongTensor(len(raw_text_data), max_bert_d_num_chunks, max_bert_d_len).fill_(0)
        bert_xd_mask = torch.LongTensor(len(raw_text_data), max_bert_d_num_chunks, max_bert_d_len).fill_(0)
        for i, ex_bert_d in enumerate(bert_features): # Example level
            for j, bert_d in enumerate(ex_bert_d): # Chunk level
                bert_xd[i, j, :len(bert_d.input_ids)].copy_(torch.LongTensor(bert_d.input_ids))
                bert_xd_mask[i, j, :len(bert_d.input_mask)].copy_(torch.LongTensor(bert_d.input_mask))

        bert_xd = bert_xd.to(self.bert_model.device)
        bert_xd_mask = bert_xd_mask.to(self.bert_model.device)

        encoder_outputs = self.bert_model(bert_xd.view(-1, bert_xd.size(-1)),
                                        token_type_ids=None,
                                        attention_mask=bert_xd_mask.view(-1, bert_xd_mask.size(-1)),
                                        output_hidden_states=True,
                                        return_dict=True)
        all_encoder_layers = encoder_outputs['hidden_states'][1:] # The first one is the input embedding
        all_encoder_layers = torch.stack([x.view(bert_xd.shape + (-1,)) for x in all_encoder_layers], 0)
        bert_xd_f = extract_bert_hidden_states(all_encoder_layers, max_d_len, bert_features, weighted_avg=True)

        weights_bert_layers = torch.softmax(self.logits_bert_layers, dim=-1)
        bert_xd_f = torch.mm(weights_bert_layers, bert_xd_f.view(bert_xd_f.size(0), -1)).view(bert_xd_f.shape[1:])

        return bert_xd_f



class MeanEmbedding(nn.Module):
    """Mean embedding class.
    """
    def __init__(self):
        super(MeanEmbedding, self).__init__()

    def forward(self, emb, len_):
        """Compute average embeddings.
        Parameters
        ----------
        emb : torch.Tensor
            The input embedding tensor.
        len_ : torch.Tensor
            The sequence length tensor.
        Returns
        -------
        torch.Tensor
            The average embedding tensor.
        """
        sumed_emb = torch.sum(emb, dim=1)
        len_ = len_.unsqueeze(1).expand_as(sumed_emb).float()
        return sumed_emb / len_


class RNNEmbedding(nn.Module):
    """RNN embedding class: apply the RNN network to a sequence of word embeddings.
    Parameters
    ----------
    input_size : int
        The input feature size.
    hidden_size : int
        The hidden layer size.
    dropout : float, optional
        Dropout ratio, default: ``None``.
    bidirectional : boolean, optional
        Whether to use bidirectional RNN, default: ``False``.
    rnn_type : str
        The RNN cell type, default: ``lstm``.
    device : torch.device, optional
        Specify computation device (e.g., CPU), default: ``None`` for using CPU.
    """
    def __init__(self,
                input_size,
                hidden_size,
                bidirectional=False,
                num_layers=1,
                rnn_type='lstm',
                dropout=None,
                device=None):
        super(RNNEmbedding, self).__init__()
        if not rnn_type in ('lstm', 'gru'):
            raise RuntimeError('rnn_type is expected to be lstm or gru, got {}'.format(rnn_type))

        # if bidirectional:
        #     print('[ Using bidirectional {} encoder ]'.format(rnn_type))
        # else:
        #     print('[ Using {} encoder ]'.format(rnn_type))

        if bidirectional and hidden_size % 2 != 0:
            raise RuntimeError('hidden_size is expected to be even in the bidirectional mode!')

        self.device = device
        self.dropout = dropout
        self.rnn_type = rnn_type
        self.num_layers = num_layers
        self.num_directions = 2 if bidirectional else 1
        self.hidden_size = hidden_size // 2 if bidirectional else hidden_size
        model = nn.LSTM if rnn_type == 'lstm' else nn.GRU
        self.model = model(input_size, self.hidden_size, num_layers, batch_first=True, bidirectional=bidirectional)

    def forward(self, x, x_len):
        """Apply the RNN network to a sequence of word embeddings.
        Parameters
        ----------
        x : torch.Tensor
            The word embedding sequence.
        x_len : torch.LongTensor
            The input sequence length.
        Returns
        -------
        torch.Tensor
            The hidden states at every time step.
        torch.Tensor
            The hidden state at the last time step.
        """
        sorted_x_len, indx = torch.sort(x_len, 0, descending=True)
        x = pack_padded_sequence(x[indx], sorted_x_len.data.tolist(), batch_first=True)

        h0 = to_cuda(torch.zeros(self.num_directions * self.num_layers, x_len.size(0), self.hidden_size), self.device)
        if self.rnn_type == 'lstm':
            c0 = to_cuda(torch.zeros(self.num_directions * self.num_layers, x_len.size(0), self.hidden_size), self.device)
            packed_h, (packed_h_t, _) = self.model(x, (h0, c0))
        else:
            packed_h, packed_h_t = self.model(x, h0)

        if self.num_layers > 1:
            # use the last RNN layer hidden state
            packed_h_t = packed_h_t.view(self.num_layers, self.num_directions, -1, self.hidden_size)[-1]

        if self.num_directions == 2:
            packed_h_t = torch.cat((packed_h_t[-1], packed_h_t[-2]), 1)
        else:
            packed_h_t = packed_h_t[-1]

        hh, _ = pad_packed_sequence(packed_h, batch_first=True)

        # restore the sorting
        _, inverse_indx = torch.sort(indx, 0)
        restore_hh = hh[inverse_indx]
        restore_packed_h_t = packed_h_t[inverse_indx]

        # add dropout
        restore_hh = dropout_fn(restore_hh, self.dropout, shared_axes=[-2], training=self.training)
        restore_packed_h_t = dropout_fn(restore_packed_h_t, self.dropout, training=self.training)

        return restore_hh, restore_packed_h_t<|MERGE_RESOLUTION|>--- conflicted
+++ resolved
@@ -79,10 +79,7 @@
         Dropout ratio for RNN embedding, default: ``None``.
     device : torch.device, optional
         Specify computation device (e.g., CPU), default: ``None`` for using CPU.
-<<<<<<< HEAD
-=======
-
->>>>>>> 844e2aab
+
     Note
     ----------
         word_emb_type : str or list of str
@@ -94,10 +91,8 @@
             data including "none", "bilstm" and "bigru". You might
             want to do this in some situations, e.g., when all the nodes are single
             tokens extracted from the raw text.
-<<<<<<< HEAD
-=======
-
->>>>>>> 844e2aab
+
+
         1) single-token node (i.e., single_token_item=`True`):
             a) 'w2v', 'bert', 'w2v_bert'
             b) node_edge_emb_strategy: 'mean'
@@ -105,10 +100,8 @@
             emb_strategy: 'w2v', 'w2v_bilstm', 'w2v_bigru',
             'bert', 'bert_bilstm', 'bert_bigru',
             'w2v_bert', 'w2v_bert_bilstm', 'w2v_bert_bigru'
-<<<<<<< HEAD
-=======
-
->>>>>>> 844e2aab
+
+
         2) multi-token node (i.e., single_token_item=`False`):
             a) 'w2v', 'bert', 'w2v_bert'
             b) node_edge_emb_strategy: 'mean', 'bilstm', 'bigru'
@@ -162,7 +155,7 @@
 
             if 'bert' in emb_strategy:
                 word_emb_type.add('node_edge_bert')
-<<<<<<< HEAD
+
 
             if 'bilstm' in emb_strategy:
                 node_edge_emb_strategy = 'bilstm'
@@ -172,17 +165,6 @@
                 node_edge_emb_strategy = 'mean'
 
 
-=======
-
-            if 'bilstm' in emb_strategy:
-                node_edge_emb_strategy = 'bilstm'
-            elif 'bigru' in emb_strategy:
-                node_edge_emb_strategy = 'bigru'
-            else:
-                node_edge_emb_strategy = 'mean'
-
-
->>>>>>> 844e2aab
         word_emb_size = 0
         self.word_emb_layers = nn.ModuleDict()
         if 'w2v' in word_emb_type:
@@ -240,14 +222,11 @@
         else:
             self.output_size = rnn_input_size
             self.seq_info_encode_layer = None
-<<<<<<< HEAD
-
-=======
+
 
 
     def forward(self, batch_gd, item_size, num_items, num_word_items=None):
         """Compute initial node/edge embeddings.
->>>>>>> 844e2aab
 
     def forward(self, batch_gd, item_size, num_items, num_word_items=None):
         """Compute initial node/edge embeddings.
@@ -266,10 +245,8 @@
             of graphs in the batched graph. We assume that the word items are
             not reordered and interpolated, and always appear before the non-word
             items in the graph. Default: ``None``.
-<<<<<<< HEAD
-=======
-
->>>>>>> 844e2aab
+
+
         Returns
         -------
         torch.Tensor
@@ -317,8 +294,7 @@
             # computation
             if len(new_feat) > 0:
                 new_feat = torch.stack(new_feat, 0)
-<<<<<<< HEAD
-=======
+
 
             if 'seq_bert' in self.word_emb_layers:
                 bert_feat = self.word_emb_layers['seq_bert'](raw_text_data)
@@ -326,7 +302,7 @@
                     new_feat = torch.cat([new_feat, bert_feat], -1)
                 else:
                     new_feat = bert_feat
->>>>>>> 844e2aab
+
 
             if 'seq_bert' in self.word_emb_layers:
                 bert_feat = self.word_emb_layers['seq_bert'](raw_text_data)
@@ -415,10 +391,7 @@
 
 class BertEmbedding(nn.Module):
     """Bert embedding class.
-<<<<<<< HEAD
-=======
-
->>>>>>> 844e2aab
+
     Parameters
     ----------
     name : str, optional
@@ -431,10 +404,7 @@
         Specify whether to fix pretrained BERT embeddings, default: ``True``.
     lower_case : boolean, optional
         Specify whether to use lower case, default: ``True``.
-<<<<<<< HEAD
-=======
-
->>>>>>> 844e2aab
+
     """
     def __init__(self,
                 name='bert-base-uncased',
@@ -467,18 +437,12 @@
 
     def forward(self, raw_text_data):
         """Compute BERT embeddings for each word in text.
-<<<<<<< HEAD
-=======
-
->>>>>>> 844e2aab
+
         Parameters
         ----------
         raw_text_data : list
             The raw text input data. Example: [['what', 'is', 'bert'], ['how', 'to', 'use', 'bert']].
-<<<<<<< HEAD
-=======
-
->>>>>>> 844e2aab
+
         Returns
         -------
         torch.Tensor
