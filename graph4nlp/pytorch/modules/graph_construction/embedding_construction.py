import torch
from torch import nn
from torch.nn.utils.rnn import pad_packed_sequence, pack_padded_sequence
import dgl

from ..utils.vocab_utils import Vocab
from ..utils.generic_utils import to_cuda, dropout_fn, create_mask
from ..utils.bert_utils import *
from ...data.data import from_batch


class EmbeddingConstructionBase(nn.Module):
    """
    Base class for (initial) graph embedding construction.

    ...

    Attributes
    ----------
    feat : dict
        Raw features of graph nodes and/or edges.

    Methods
    -------
    forward(raw_text_data)
        Generate dynamic graph topology and embeddings.
    """

    def __init__(self):
        super(EmbeddingConstructionBase, self).__init__()

    def forward(self):
        raise NotImplementedError()

class EmbeddingConstructionBase(nn.Module):
    """Basic class for embedding construction.
    """
    def __init__(self):
        super(EmbeddingConstructionBase, self).__init__()

    def forward(self):
        """Compute initial node/edge embeddings.

        Raises
        ------
        NotImplementedError
            NotImplementedError.
        """
        raise NotImplementedError()

class EmbeddingConstruction(EmbeddingConstructionBase):
    """Initial graph embedding construction class.

    Parameters
    ----------
    word_vocab : Vocab
        The word vocabulary.
    single_token_item : bool
        Specify whether the item (i.e., node or edge) contains single token or multiple tokens.
    emb_strategy : str
        Specify the embedding construction strategy including the following options:
            - 'w2v': use word2vec embeddings.
            - 'w2v_bilstm': use word2vec embeddings, and apply BiLSTM encoders.
            - 'w2v_bigru': use word2vec embeddings, and apply BiGRU encoders.
            - 'bert': use BERT embeddings.
            - 'bert_bilstm': use BERT embeddings, and apply BiLSTM encoders.
            - 'bert_bigru': use BERT embeddings, and apply BiGRU encoders.
            - 'w2v_bert': use word2vec and BERT embeddings.
            - 'w2v_bert_bilstm': use word2vec and BERT embeddings, and apply BiLSTM encoders.
            - 'w2v_bert_bigru': use word2vec and BERT embeddings, and apply BiGRU encoders.
    hidden_size : int, optional
        The hidden size of RNN layer, default: ``None``.
    num_rnn_layers : int, optional
        The number of RNN layers, default: ``1``.
    fix_word_emb : boolean, optional
        Specify whether to fix pretrained word embeddings, default: ``True``.
    fix_bert_emb : boolean, optional
        Specify whether to fix pretrained BERT embeddings, default: ``True``.
    bert_model_name : str, optional
        Specify the BERT model name, default: ``'bert-base-uncased'``.
    bert_lower_case : bool, optional
        Specify whether to lower case the input text for BERT embeddings, default: ``True``.
    word_dropout : float, optional
        Dropout ratio for word embedding, default: ``None``.
    rnn_dropout : float, optional
        Dropout ratio for RNN embedding, default: ``None``.

    Note
    ----------
        word_emb_type : str or list of str
            Specify pretrained word embedding types including "w2v", "node_edge_bert", or "seq_bert".
        node_edge_emb_strategy : str
            Specify node/edge embedding strategies including "mean", "bilstm" and "bigru".
        seq_info_encode_strategy : str
            Specify strategies of encoding sequential information in raw text
            data including "none", "bilstm" and "bigru". You might
            want to do this in some situations, e.g., when all the nodes are single
            tokens extracted from the raw text.

        1) single-token node (i.e., single_token_item=`True`):
            a) 'w2v', 'bert', 'w2v_bert'
            b) node_edge_emb_strategy: 'mean'
            c) seq_info_encode_strategy: 'none', 'bilstm', 'bigru'
            emb_strategy: 'w2v', 'w2v_bilstm', 'w2v_bigru',
            'bert', 'bert_bilstm', 'bert_bigru',
            'w2v_bert', 'w2v_bert_bilstm', 'w2v_bert_bigru'

        2) multi-token node (i.e., single_token_item=`False`):
            a) 'w2v', 'bert', 'w2v_bert'
            b) node_edge_emb_strategy: 'mean', 'bilstm', 'bigru'
            c) seq_info_encode_strategy: 'none'
            emb_strategy: ('w2v', 'w2v_bilstm', 'w2v_bigru',
            'bert', 'bert_bilstm', 'bert_bigru',
            'w2v_bert', 'w2v_bert_bilstm', 'w2v_bert_bigru')
    """
    def __init__(self,
                    word_vocab,
                    single_token_item,
                    emb_strategy='w2v_bilstm',
                    hidden_size=None,
                    num_rnn_layers=1,
                    fix_word_emb=True,
                    fix_bert_emb=True,
                    bert_model_name='bert-base-uncased',
                    bert_lower_case=True,
                    word_dropout=None,
                    bert_dropout=None,
                    rnn_dropout=None):
        super(EmbeddingConstruction, self).__init__()
        self.word_dropout = word_dropout
        self.bert_dropout = bert_dropout
        self.rnn_dropout = rnn_dropout

        assert emb_strategy in ('w2v', 'w2v_bilstm', 'w2v_bigru',
                        'bert', 'bert_bilstm', 'bert_bigru',
                        'w2v_bert', 'w2v_bert_bilstm', 'w2v_bert_bigru'),\
            "emb_strategy must be one of ('w2v', 'w2v_bilstm', 'w2v_bigru', 'bert', 'bert_bilstm', 'bert_bigru', 'w2v_bert', 'w2v_bert_bilstm', 'w2v_bert_bigru')"

        word_emb_type = set()
        if single_token_item:
            node_edge_emb_strategy = 'mean'
            if 'w2v' in emb_strategy:
                word_emb_type.add('w2v')

            if 'bert' in emb_strategy:
                word_emb_type.add('seq_bert')

            if 'bilstm' in emb_strategy:
                seq_info_encode_strategy = 'bilstm'
            elif 'bigru' in emb_strategy:
                seq_info_encode_strategy = 'bigru'
            else:
                seq_info_encode_strategy = 'none'
        else:
            seq_info_encode_strategy = 'none'
            if 'w2v' in emb_strategy:
                word_emb_type.add('w2v')

            if 'bert' in emb_strategy:
                word_emb_type.add('node_edge_bert')

            if 'bilstm' in emb_strategy:
                node_edge_emb_strategy = 'bilstm'
            elif 'bigru' in emb_strategy:
                node_edge_emb_strategy = 'bigru'
            else:
                node_edge_emb_strategy = 'mean'


        word_emb_size = 0
        self.word_emb_layers = nn.ModuleDict()
        if 'w2v' in word_emb_type:
            self.word_emb_layers['w2v'] = WordEmbedding(
                            word_vocab.embeddings.shape[0],
                            word_vocab.embeddings.shape[1],
                            pretrained_word_emb=word_vocab.embeddings,
                            fix_emb=fix_word_emb)
            word_emb_size += word_vocab.embeddings.shape[1]

        if 'node_edge_bert' in word_emb_type:
            self.word_emb_layers['node_edge_bert'] = BertEmbedding(name=bert_model_name,
                                                            fix_emb=fix_bert_emb,
                                                            lower_case=bert_lower_case)
            word_emb_size += self.word_emb_layers['node_edge_bert'].bert_model.config.hidden_size

        if 'seq_bert' in word_emb_type:
            self.word_emb_layers['seq_bert'] = BertEmbedding(name=bert_model_name,
                                                            fix_emb=fix_bert_emb,
                                                            lower_case=bert_lower_case)

        if node_edge_emb_strategy in ('bilstm', 'bigru'):
            self.node_edge_emb_layer = RNNEmbedding(
                                    word_emb_size,
                                    hidden_size,
                                    bidirectional=True,
                                    num_layers=num_rnn_layers,
                                    rnn_type='lstm' if node_edge_emb_strategy == 'bilstm' else 'gru',
                                    dropout=rnn_dropout)
            rnn_input_size = hidden_size
        else:
            self.node_edge_emb_layer = MeanEmbedding()
            rnn_input_size = word_emb_size

        if 'seq_bert' in word_emb_type:
            rnn_input_size += self.word_emb_layers['seq_bert'].bert_model.config.hidden_size

        if seq_info_encode_strategy in ('bilstm', 'bigru'):
            self.output_size = hidden_size
            self.seq_info_encode_layer = RNNEmbedding(
                                    rnn_input_size,
                                    hidden_size,
                                    bidirectional=True,
                                    num_layers=num_rnn_layers,
                                    rnn_type='lstm' if seq_info_encode_strategy == 'bilstm' else 'gru',
                                    dropout=rnn_dropout)

            # apply a linear projection to make rnn_input_size equal hidden_size
            if rnn_input_size != hidden_size:
                self.linear_transform = nn.Linear(rnn_input_size, hidden_size, bias=False)

        else:
            self.output_size = rnn_input_size
            self.seq_info_encode_layer = None


    def forward(self, batch_gd):
        """Compute initial node/edge embeddings.

        Parameters
        ----------
        batch_gd : GraphData
            The batched graph data.
        item_size : torch.LongTensor
            The length of word sequence per item with shape :math:`(N)`.
        num_items : torch.LongTensor
            The number of items per graph with shape :math:`(B,)`
            where :math:`B` is the number of graphs in the batched graph.
        num_word_items : torch.LongTensor, optional
            The number of word items (that are extracted from the raw text)
            per graph with shape :math:`(B,)` where :math:`B` is the number
            of graphs in the batched graph. We assume that the word items are
            not reordered and interpolated, and always appear before the non-word
            items in the graph. Default: ``None``.

        Returns
        -------
        torch.Tensor
            The output item embeddings.
        """
<<<<<<< HEAD
        token_ids = batch_gd.batch_node_features["token_id"]
        feat = []
        if 'w2v' in self.word_emb_layers:
            input_data = token_ids.long().squeeze(2)
            feat.append(self.word_emb_layers['w2v'](input_data))
        msk = (token_ids != 0)
        lens = msk.float().squeeze(2).sum(-1).int()
        feat = feat[0]
        rnn_state = self.seq_info_encode_layer(feat, lens)
        if isinstance(rnn_state, (tuple, list)):
            rnn_state = rnn_state[0]
        
        # ret_feat = []
        # for i in range(lens.shape[0]):
        #     tmp_feat = rnn_state[i][:lens[i]]
        #     ret_feat.append(tmp_feat)
=======

        # token_ids = batch_gd.batch_node_features["token_id"]
        # feat = []
        # if 'w2v' in self.word_emb_layers:
        #     input_data = token_ids.long().squeeze(2)
        #     feat.append(self.word_emb_layers['w2v'](input_data))
        # msk = (token_ids != Vocab.PAD)
        # lens = msk.float().squeeze(2).sum(-1).int()
        # feat = feat[0]
        # rnn_state = self.seq_info_encode_layer(feat, lens)
        # if isinstance(rnn_state, (tuple, list)):
        #     rnn_state = rnn_state[0]

        # # ret_feat = []
        # # for i in range(lens.shape[0]):
        # #     tmp_feat = rnn_state[i][:lens[i]]
        # #     ret_feat.append(tmp_feat)
>>>>>>> 5f196276

        # # ret_feat = torch.cat(ret_feat, 0)

        # batch_gd.batch_node_features["node_feat"] = rnn_state

        # return batch_gd





        # new code
        feat = []
        token_ids = batch_gd.batch_node_features["token_id"]
        if 'w2v' in self.word_emb_layers:
            feat.append(self.word_emb_layers['w2v'](token_ids))

        # if 'node_edge_bert' in self.word_emb_layers: # multi-token node
        #     input_data = [[batch_gd.node_attributes[i]['token']] for i in range(batch_gd.get_node_num())]
        # bert_feat = self.word_emb_layers['node_edge_bert'](input_data)
                # bert_feat = dropout_fn(bert_feat, self.bert_dropout, shared_axes=[-2], training=self.training)
        #     feat.append()
            #         gd_list = from_batch(batch_gd)
            # for gd in gd_list:
            #     for i in range(gd.get_node_num()):
            #         gd.node_attributes[i]['token']
            # raw_tokens = [for gd in gd_list]


        if len(feat) > 0:
            feat = torch.cat(feat, dim=-1)
            feat = dropout_fn(feat, self.word_dropout, shared_axes=[-2], training=self.training)
            node_token_lens = torch.clamp((token_ids != Vocab.PAD).sum(-1), min=1)
            feat = self.node_edge_emb_layer(feat, node_token_lens)
            if isinstance(feat, (tuple, list)):
                feat = feat[-1]


        if self.seq_info_encode_layer is None and 'seq_bert' not in self.word_emb_layers:
            return feat
        else:
            new_feat = feat
            if 'seq_bert' in self.word_emb_layers: # single-token node
                gd_list = from_batch(batch_gd)
                raw_tokens = [[gd.node_attributes[i]['token'] for i in range(gd.get_node_num())] for gd in gd_list]
                bert_feat = self.word_emb_layers['seq_bert'](raw_tokens)
                bert_feat = dropout_fn(bert_feat, self.bert_dropout, shared_axes=[-2], training=self.training)


                if len(new_feat) > 0:
                    new_feat = torch.cat([new_feat, bert_feat], -1)
                else:
                    new_feat = bert_feat


            if self.seq_info_encode_layer is None:
                return new_feat

            rnn_state = self.seq_info_encode_layer(new_feat, torch.LongTensor(batch_gd._batch_num_nodes).to(batch_gd.device))
            if isinstance(rnn_state, (tuple, list)):
                rnn_state = rnn_state[0]

            batch_gd.batch_node_features["node_feat"] = rnn_state

            return batch_gd


        # # legacy code below
        # feat = []
        # if 'w2v' in self.word_emb_layers:
        #     input_data = batch_gd.node_features['token_id'].long()
        #     feat.append(self.word_emb_layers['w2v'](input_data))

        # if 'node_edge_bert' in self.word_emb_layers:
        #     input_data = [[batch_gd.node_attributes[i]['token']] for i in range(batch_gd.get_node_num())]
        #     feat.append(self.word_emb_layers['node_edge_bert'](input_data))

        # if len(feat) > 0:
        #     feat = torch.cat(feat, dim=-1)
        #     feat = dropout_fn(feat, self.word_dropout, shared_axes=[-2], training=self.training)
        #     feat = self.node_edge_emb_layer(feat, item_size)
        #     if isinstance(feat, (tuple, list)):
        #         feat = feat[-1]


        # if self.seq_info_encode_layer is None and 'seq_bert' not in self.word_emb_layers:
        #     return feat
        # else:
        #     # unbatching
        #     new_feat = []
        #     raw_text_data = []
        #     start_idx = 0
        #     max_num_items = torch.max(num_items).item()
        #     for i in range(num_items.shape[0]):
        #         if len(feat) > 0:
        #             tmp_feat = feat[start_idx: start_idx + num_items[i].item()]
        #             if num_items[i].item() < max_num_items:
        #                 tmp_feat = torch.cat([tmp_feat, to_cuda(torch.zeros(
        #                     max_num_items - num_items[i], tmp_feat.shape[1]), self.device)], 0)
        #             new_feat.append(tmp_feat)

        #         if 'seq_bert' in self.word_emb_layers:
        #             raw_text_data.append([batch_gd.node_attributes[j]['token'] for j in range(start_idx, start_idx + num_items[i].item())])

        #         start_idx += num_items[i].item()

            # # computation
            # if len(new_feat) > 0:
            #     new_feat = torch.stack(new_feat, 0)

            # if 'seq_bert' in self.word_emb_layers:
            #     bert_feat = self.word_emb_layers['seq_bert'](raw_text_data)
            #     if len(new_feat) > 0:
            #         new_feat = torch.cat([new_feat, bert_feat], -1)
            #     else:
            #         new_feat = bert_feat


            # if self.seq_info_encode_layer is None:
            #     return new_feat

            # len_ = num_word_items if num_word_items is not None else num_items
            # rnn_state = self.seq_info_encode_layer(new_feat, len_)
            # if isinstance(rnn_state, (tuple, list)):
            #     rnn_state = rnn_state[0]

            # # batching
            # ret_feat = []
            # for i in range(len_.shape[0]):
            #     tmp_feat = rnn_state[i][:len_[i]]
            #     if len(tmp_feat) < num_items[i].item():
            #         prev_feat = new_feat[i, len_[i]: num_items[i]]
            #         if prev_feat.shape[-1] != tmp_feat.shape[-1]:
            #             prev_feat = self.linear_transform(prev_feat)

            #         tmp_feat = torch.cat([tmp_feat, prev_feat], 0)
            #     ret_feat.append(tmp_feat)

            # ret_feat = torch.cat(ret_feat, 0)

            # return ret_feat


class WordEmbedding(nn.Module):
    """Word embedding class.

    Parameters
    ----------
    vocab_size : int
        The word vocabulary size.
    emb_size : int
        The word embedding size.
    padding_idx : int, optional
        The padding index, default: ``0``.
    pretrained_word_emb : numpy.ndarray, optional
        The pretrained word embeddings, default: ``None``.
    fix_emb : boolean, optional
        Specify whether to fix pretrained word embeddings, default: ``True``.

    Examples
    ----------
    >>> word_emb_layer = WordEmbedding(1000, 300, padding_idx=0, pretrained_word_emb=None, fix_emb=True)
    """
    def __init__(self, vocab_size, emb_size, padding_idx=0,
                    pretrained_word_emb=None, fix_emb=True):
        super(WordEmbedding, self).__init__()
        self.word_emb_layer = nn.Embedding(vocab_size, emb_size, padding_idx=padding_idx,
                            _weight=torch.from_numpy(pretrained_word_emb).float()
                            if pretrained_word_emb is not None else None)

        if fix_emb:
            print('[ Fix word embeddings ]')
            for param in self.word_emb_layer.parameters():
                param.requires_grad = False

    @property
    def embedding_dim(self):
        return self.word_emb_layer.embedding_dim

    def forward(self, input_tensor):
        """Compute word embeddings.

        Parameters
        ----------
        input_tensor : torch.LongTensor
            The input word index sequence, shape: [num_items, max_size].

        Returns
        -------
        torch.Tensor
            Word embedding matrix.
        """
        return self.word_emb_layer(input_tensor)

class BertEmbedding(nn.Module):
    """Bert embedding class.

    Parameters
    ----------
    name : str, optional
        BERT model name, default: ``'bert-base-uncased'``.
    max_seq_len : int, optional
        Maximal sequence length, default: ``500``.
    doc_stride : int, optional
        Chunking stride, default: ``250``.
    fix_emb : boolean, optional
        Specify whether to fix pretrained BERT embeddings, default: ``True``.
    lower_case : boolean, optional
        Specify whether to use lower case, default: ``True``.

    """
    def __init__(self,
                name='bert-base-uncased',
                max_seq_len=500,
                doc_stride=250,
                fix_emb=True,
                lower_case=True):
        super(BertEmbedding, self).__init__()
        self.bert_max_seq_len = max_seq_len
        self.bert_doc_stride = doc_stride
        self.fix_emb = fix_emb

        from transformers import BertModel
        from transformers import BertTokenizer
        print('[ Using pretrained BERT embeddings ]')
        self.bert_tokenizer = BertTokenizer.from_pretrained(name, do_lower_case=lower_case)
        self.bert_model = BertModel.from_pretrained(name)
        if fix_emb:
            print('[ Fix BERT layers ]')
            self.bert_model.eval()
            for param in self.bert_model.parameters():
                param.requires_grad = False
        else:
            print('[ Finetune BERT layers ]')
            self.bert_model.train()

        # compute weighted average over BERT layers
        self.logits_bert_layers = nn.Parameter(nn.init.xavier_uniform_(torch.Tensor(1, self.bert_model.config.num_hidden_layers)))


    def forward(self, raw_text_data):
        """Compute BERT embeddings for each word in text.

        Parameters
        ----------
        raw_text_data : list
            The raw text input data. Example: [['what', 'is', 'bert'], ['how', 'to', 'use', 'bert']].

        Returns
        -------
        torch.Tensor
            BERT embedding matrix.
        """
        bert_features = []
        max_d_len = 0
        for text in raw_text_data:
            bert_features.append(convert_text_to_bert_features(text, self.bert_tokenizer, self.bert_max_seq_len, self.bert_doc_stride))
            max_d_len = max(max_d_len, len(text))

        max_bert_d_num_chunks = max([len(ex_bert_d) for ex_bert_d in bert_features])
        max_bert_d_len = max([len(bert_d.input_ids) for ex_bert_d in bert_features for bert_d in ex_bert_d])
        bert_xd = torch.LongTensor(len(raw_text_data), max_bert_d_num_chunks, max_bert_d_len).fill_(0)
        bert_xd_mask = torch.LongTensor(len(raw_text_data), max_bert_d_num_chunks, max_bert_d_len).fill_(0)
        for i, ex_bert_d in enumerate(bert_features): # Example level
            for j, bert_d in enumerate(ex_bert_d): # Chunk level
                bert_xd[i, j, :len(bert_d.input_ids)].copy_(torch.LongTensor(bert_d.input_ids))
                bert_xd_mask[i, j, :len(bert_d.input_mask)].copy_(torch.LongTensor(bert_d.input_mask))

        bert_xd = bert_xd.to(self.bert_model.device)
        bert_xd_mask = bert_xd_mask.to(self.bert_model.device)

        encoder_outputs = self.bert_model(bert_xd.view(-1, bert_xd.size(-1)),
                                        token_type_ids=None,
                                        attention_mask=bert_xd_mask.view(-1, bert_xd_mask.size(-1)),
                                        output_hidden_states=True,
                                        return_dict=True)
        all_encoder_layers = encoder_outputs['hidden_states'][1:] # The first one is the input embedding
        all_encoder_layers = torch.stack([x.view(bert_xd.shape + (-1,)) for x in all_encoder_layers], 0)
        bert_xd_f = extract_bert_hidden_states(all_encoder_layers, max_d_len, bert_features, weighted_avg=True)

        weights_bert_layers = torch.softmax(self.logits_bert_layers, dim=-1)
        bert_xd_f = torch.mm(weights_bert_layers, bert_xd_f.view(bert_xd_f.size(0), -1)).view(bert_xd_f.shape[1:])

        return bert_xd_f



class MeanEmbedding(nn.Module):
    """Mean embedding class.
    """
    def __init__(self):
        super(MeanEmbedding, self).__init__()

    def forward(self, emb, len_):
        """Compute average embeddings.

        Parameters
        ----------
        emb : torch.Tensor
            The input embedding tensor.
        len_ : torch.Tensor
            The sequence length tensor.

        Returns
        -------
        torch.Tensor
            The average embedding tensor.
        """
        summed = torch.sum(emb, dim=-2)
        len_ = len_.unsqueeze(-1).expand_as(summed).float()
        return summed / len_


class RNNEmbedding(nn.Module):
    """RNN embedding class: apply the RNN network to a sequence of word embeddings.

    Parameters
    ----------
    input_size : int
        The input feature size.
    hidden_size : int
        The hidden layer size.
    dropout : float, optional
        Dropout ratio, default: ``None``.
    bidirectional : boolean, optional
        Whether to use bidirectional RNN, default: ``False``.
    rnn_type : str
        The RNN cell type, default: ``lstm``.
    """
    def __init__(self,
                input_size,
                hidden_size,
                bidirectional=False,
                num_layers=1,
                rnn_type='lstm',
                dropout=None):
        super(RNNEmbedding, self).__init__()
        if not rnn_type in ('lstm', 'gru'):
            raise RuntimeError('rnn_type is expected to be lstm or gru, got {}'.format(rnn_type))

        # if bidirectional:
        #     print('[ Using bidirectional {} encoder ]'.format(rnn_type))
        # else:
        #     print('[ Using {} encoder ]'.format(rnn_type))

        if bidirectional and hidden_size % 2 != 0:
            raise RuntimeError('hidden_size is expected to be even in the bidirectional mode!')

        self.dropout = dropout
        self.rnn_type = rnn_type
        self.num_layers = num_layers
        self.num_directions = 2 if bidirectional else 1
        self.hidden_size = hidden_size // 2 if bidirectional else hidden_size
        model = nn.LSTM if rnn_type == 'lstm' else nn.GRU
        self.model = model(input_size, self.hidden_size, num_layers, batch_first=True, bidirectional=bidirectional)

    def forward(self, x, x_len):
        """Apply the RNN network to a sequence of word embeddings.

        Parameters
        ----------
        x : torch.Tensor
            The word embedding sequence.
        x_len : torch.LongTensor
            The input sequence length.

        Returns
        -------
        torch.Tensor
            The hidden states at every time step.
        torch.Tensor
            The hidden state at the last time step.
        """
        sorted_x_len, indx = torch.sort(x_len, 0, descending=True)
        device = x.device
        x = pack_padded_sequence(x[indx], sorted_x_len.data.tolist(), batch_first=True)

        h0 = torch.zeros(self.num_directions * self.num_layers, x_len.size(0), self.hidden_size).to(device)
        if self.rnn_type == 'lstm':
            c0 = torch.zeros(self.num_directions * self.num_layers, x_len.size(0), self.hidden_size).to(device)
            packed_h, (packed_h_t, _) = self.model(x, (h0, c0))
        else:
            packed_h, packed_h_t = self.model(x, h0)

        if self.num_layers > 1:
            # use the last RNN layer hidden state
            packed_h_t = packed_h_t.view(self.num_layers, self.num_directions, -1, self.hidden_size)[-1]

        if self.num_directions == 2:
            packed_h_t = torch.cat((packed_h_t[-1], packed_h_t[-2]), 1)
        else:
            packed_h_t = packed_h_t[-1]

        hh, _ = pad_packed_sequence(packed_h, batch_first=True)

        # restore the sorting
        _, inverse_indx = torch.sort(indx, 0)
        restore_hh = hh[inverse_indx]
        restore_packed_h_t = packed_h_t[inverse_indx]

        # add dropout
        restore_hh = dropout_fn(restore_hh, self.dropout, shared_axes=[-2], training=self.training)
        restore_packed_h_t = dropout_fn(restore_packed_h_t, self.dropout, training=self.training)

        return restore_hh, restore_packed_h_t<|MERGE_RESOLUTION|>--- conflicted
+++ resolved
@@ -247,25 +247,6 @@
         torch.Tensor
             The output item embeddings.
         """
-<<<<<<< HEAD
-        token_ids = batch_gd.batch_node_features["token_id"]
-        feat = []
-        if 'w2v' in self.word_emb_layers:
-            input_data = token_ids.long().squeeze(2)
-            feat.append(self.word_emb_layers['w2v'](input_data))
-        msk = (token_ids != 0)
-        lens = msk.float().squeeze(2).sum(-1).int()
-        feat = feat[0]
-        rnn_state = self.seq_info_encode_layer(feat, lens)
-        if isinstance(rnn_state, (tuple, list)):
-            rnn_state = rnn_state[0]
-        
-        # ret_feat = []
-        # for i in range(lens.shape[0]):
-        #     tmp_feat = rnn_state[i][:lens[i]]
-        #     ret_feat.append(tmp_feat)
-=======
-
         # token_ids = batch_gd.batch_node_features["token_id"]
         # feat = []
         # if 'w2v' in self.word_emb_layers:
@@ -282,7 +263,6 @@
         # # for i in range(lens.shape[0]):
         # #     tmp_feat = rnn_state[i][:lens[i]]
         # #     ret_feat.append(tmp_feat)
->>>>>>> 5f196276
 
         # # ret_feat = torch.cat(ret_feat, 0)
 
