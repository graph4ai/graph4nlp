import copy
import json
<<<<<<< HEAD
import torch
from stanfordcorenlp import StanfordCoreNLP

from ...data.data import GraphData, to_batch
=======

from ...data.data import GraphData
>>>>>>> a1cb1dac
from .base import StaticGraphConstructionBase


class DependencyBasedGraphConstruction(StaticGraphConstructionBase):
    """
        Dependency-parsing-tree based graph construction class

    Parameters
    ----------
    embedding_style: dict
        Specify embedding styles including ``single_token_item``, ``emb_strategy``, ``num_rnn_layers``, ``bert_model_name`` and ``bert_lower_case``. # noqa
    vocab: VocabModel
        Vocabulary including all words appeared in graphs.
    """

    def __init__(
        self,
        embedding_style,
        vocab,
        hidden_size=300,
        fix_word_emb=True,
        fix_bert_emb=True,
        word_dropout=None,
        rnn_dropout=None,
    ):
        super(DependencyBasedGraphConstruction, self).__init__(
            word_vocab=vocab,
            embedding_styles=embedding_style,
            hidden_size=hidden_size,
            fix_word_emb=fix_word_emb,
            fix_bert_emb=fix_bert_emb,
            word_dropout=word_dropout,
            rnn_dropout=rnn_dropout,
        )
        self.vocab = vocab
        self.verbase = 1

    def add_vocab(self, g):
        """
            Add node tokens appeared in graph g to vocabulary.

        Parameters
        ----------
        g: GraphData
            Graph data-structure.

        """
        for i in range(g.get_node_num()):
            attr = g.get_node_attrs(i)[i]
            self.vocab.word_vocab._add_words([attr["token"]])

    @classmethod
    def parsing(cls, raw_text_data, nlp_processor, processor_args):
        """

        Parameters
        ----------
        raw_text_data: str
        nlp_processor: StanfordCoreNLP
        processor_args: dict

        Returns
        -------
        parsed_results: list[dict]
            Each sentence is a dict. All sentences are packed by a list.
            key, value
            "node_num": int
                the node amount
            "node_content": list[dict]
                The list consisting node information. Each node is organized by a dict.
                'token': str
                    word token
                'position_id': int
                    the word's position id in original sentence. eg: I am a dog. position_id: 0, 1, 2, 3 # noqa
                'id': int,
                    the node token's id which will be used in GraphData
                "sentence_id": int
                    The sentence's id in the whole text.
            "graph_content": list[dict]
                The list consisting edge information. Each edge is organized by a dict.
                "edge_type": str
                    The edge type token, eg: 'nsubj'
                'src': int
                    The source node ``id``
                'tgt': int
                    The target node ``id``
        """
        dep_json = nlp_processor.annotate(raw_text_data.strip(), properties=processor_args)
        from .utils import CORENLP_TIMEOUT_SIGNATURE

        if CORENLP_TIMEOUT_SIGNATURE in dep_json:
            raise TimeoutError(
                "CoreNLP timed out at input: \n{}\n This item will be skipped. "
                "Please check the input or change the timeout threshold.".format(raw_text_data)
            )

        dep_dict = json.loads(dep_json)

        parsed_results = []
        node_id = 0
        for s_id in range(len(dep_dict["sentences"])):
            parsed_sent = []
            node_item = []
            unique_hash = {}
            node_id = 0

            for tokens in dep_dict["sentences"][s_id]["tokens"]:
                unique_hash[(tokens["index"], tokens["word"])] = node_id
                node = {
                    "token": tokens["word"],
                    "position_id": tokens["index"] - 1,
                    "id": node_id,
                    "sentence_id": s_id,
                }
                node_item.append(node)
                node_id += 1

            for dep in dep_dict["sentences"][s_id]["basicDependencies"]:
                if cls.verbase > 0:
                    print(dep)

                if dep["governorGloss"] == "ROOT":
                    continue

                if dep["dependentGloss"] == "ROOT":
                    continue

                dep_info = {
                    "edge_type": dep["dep"],
                    "src": unique_hash[(dep["governor"], dep["governorGloss"])],
                    "tgt": unique_hash[(dep["dependent"], dep["dependentGloss"])],
                }
                if cls.verbase > 0:
                    print(dep_info)
                parsed_sent.append(dep_info)
            if cls.verbase > 0:
                print(node_id)
                print(len(parsed_sent))
            parsed_results.append(
                {"graph_content": parsed_sent, "node_content": node_item, "node_num": node_id}
            )
        return parsed_results

    @classmethod
    def topology(
        cls,
        raw_text_data,
        nlp_processor,
        processor_args,
        merge_strategy,
        edge_strategy,
        sequential_link=True,
        verbase=0,
    ):
        """
            Graph building method.

        Parameters
        ----------
        raw_text_data: str or list[list]
            Raw text data, it can be multi-sentences.
            When it is ``str`` type, it is the raw text.
            When it is ``list[list]`` type, it is the tokenized token lists.
        nlp_processor: StanfordCoreNLP
            NLP parsing tools
        processor_args: dict
            The configure dict for StanfordCoreNLP.annotate
        merge_strategy: None or str, option=[None, "tailhead", "user_define"]
            Strategy to merge sub-graphs into one graph
            ``None``: It will be the default option. We will do as ``"tailhead"``.
            ``"tailhead"``: Link the sub-graph  ``i``'s tail node with ``i+1``'s head node
            ``"user_define"``: We will give this option to the user. User can override this method to define your merge # noqa
                               strategy.
        edge_strategy: None or str, option=[None, "homogeneous", "heterogeneous", "as_node"]
            Strategy to process edge.
            ``None``: It will be the default option. We will do as ``"homogeneous"``.
            ``"homogeneous"``: We will drop the edge type information.
                               If there is a linkage among node ``i`` and node ``j``, we will add an edge whose weight # noqa
                               is ``1.0``. Otherwise there is no edge.
            ``heterogeneous``: We will keep the edge type information.
                               An edge will have type information like ``n_subj``.
            ``as_node``: We will view the edge as a graph node.
                         If there is an edge whose type is ``k`` between node ``i`` and node ``j``,
                         we will insert a node ``k`` into the graph and link node (``i``, ``k``) and (``k``, ``j``). # noqa

        sequential_link: bool, default=True
            Whether to link node tokens sequentially (note that it is bidirectional)
        verbase: int, default=0
            Whether to output log infors. Set 1 to output more infos.
        Returns
        -------
        joint_graph: GraphData
            The merged graph data-structure.
        """
        cls.verbase = verbase

        parsed_results = cls.parsing(
            raw_text_data=raw_text_data, nlp_processor=nlp_processor, processor_args=processor_args
        )

        sub_graphs = []
        for sent_id, parsed_sent in enumerate(parsed_results):
            graph = cls._construct_static_graph(
                parsed_sent, edge_strategy=edge_strategy, sequential_link=sequential_link
            )
            sub_graphs.append(graph)
        joint_graph = cls._graph_connect(sub_graphs, merge_strategy)
        return joint_graph

    @classmethod
    def _construct_static_graph(cls, parsed_object, edge_strategy=None, sequential_link=True):
        """
            Build dependency-parsing-tree based graph for single sentence.

        Parameters
        ----------
        parsed_object: dict
            The parsing tree.
        edge_strategy: None or str, option=[None, "homogeneous", "heterogeneous", "as_node"]
            Strategy to process edge.
            ``None``: It will be the default option. We will do as ``"homogeneous"``.
            ``"homogeneous"``: We will drop the edge type information.
                               If there is a linkage among node ``i`` and node ``j``, we will add an edge whose weight # noqa
                               is ``1.0``. Otherwise there is no edge.
            ``heterogeneous``: We will keep the edge type information.
                               An edge will have type information like ``n_subj``.
                               It is not implemented yet.
            ``as_node``: We will view the edge as a graph node.
                         If there is an edge whose type is ``k`` between node ``i`` and node ``j``,
                         we will insert a node ``k`` into the graph and link node (``i``, ``k``) and (``k``, ``j``). # noqa

        Returns
        -------
        graph: GraphData
            graph structure for single sentence
        """
        ret_graph = GraphData()
        node_num = parsed_object["node_num"]
        assert node_num > 0
        ret_graph.add_nodes(node_num)
        head_node = 0
        tail_node = node_num - 1

        # insert node attributes
        node_objects = parsed_object["node_content"]
        for node in node_objects:
            ret_graph.node_attributes[node["id"]]["type"] = 0
            ret_graph.node_attributes[node["id"]]["token"] = node["token"]
            ret_graph.node_attributes[node["id"]]["position_id"] = node["position_id"]
            ret_graph.node_attributes[node["id"]]["sentence_id"] = node["sentence_id"]
            ret_graph.node_attributes[node["id"]]["head"] = False
            ret_graph.node_attributes[node["id"]]["tail"] = False

        for dep_info in parsed_object["graph_content"]:
            if edge_strategy is None or edge_strategy == "homogeneous":
                ret_graph.add_edge(dep_info["src"], dep_info["tgt"])
            elif edge_strategy == "heterogeneous":
                ret_graph.add_edge(dep_info["src"], dep_info["tgt"])
                edge_idx = ret_graph.edge_ids(dep_info["src"], dep_info["tgt"])[0]
                ret_graph.edge_attributes[edge_idx]["token"] = dep_info["edge_type"]
            elif edge_strategy == "as_node":
                # insert a node
                node_idx = ret_graph.get_node_num()
                ret_graph.add_nodes(1)
                ret_graph.node_attributes[node_idx]["type"] = 3  # 3 for edge node
                ret_graph.node_attributes[node_idx]["token"] = dep_info["edge_type"]
                ret_graph.node_attributes[node_idx]["position_id"] = None
                ret_graph.node_attributes[node_idx]["head"] = False
                ret_graph.node_attributes[node_idx]["tail"] = False
                # add edge infos
                ret_graph.add_edge(dep_info["src"], node_idx)
                ret_graph.add_edge(node_idx, dep_info["tgt"])
            else:
                raise NotImplementedError()
        ret_graph.node_attributes[head_node]["head"] = True
        ret_graph.node_attributes[tail_node]["tail"] = True

        sequential_list = [i for i in range(node_num)]

        if sequential_link and len(sequential_list) > 1:
            for st, ed in zip(sequential_list[:-1], sequential_list[1:]):
                try:
                    ret_graph.edge_ids(st, ed)
                except KeyError:
                    ret_graph.add_edge(st, ed)
                try:
                    ret_graph.edge_ids(ed, st)
                except KeyError:
                    ret_graph.add_edge(ed, st)
        return ret_graph

    @classmethod
    def _graph_connect(cls, nx_graph_list, merge_strategy=None):
        """
            This method will merge the sub-graphs into one graph.

        Parameters
        ----------
        nx_graph_list: list[GraphData]
            The list of all sub-graphs.
        merge_strategy: None or str, option=[None, "tailhead", "user_define"]
            Strategy to merge sub-graphs into one graph
            ``None``: It will be the default option. We will do as ``"tailhead"``.
            ``"tailhead"``: Link the sub-graph  ``i``'s tail node with ``i+1``'s head node
            ``"user_define"``: We will give this option to the user. User can override this method to define your merge # noqa
                               strategy.

        Returns
        -------
        joint_graph: GraphData
            The merged graph structure.
        """
        if cls.verbase > 0:
            print("sub_graph print")
            for i, s_g in enumerate(nx_graph_list):
                print("-------------------------")
                print("sub-graph: {}".format(i))
                print("node_num: {}".format(s_g.get_node_num()))
                for i in range(s_g.get_node_num()):
                    print(s_g.get_node_attrs(i))
                print("edge_num: {}".format(s_g.get_edge_num()))
                print(s_g.get_all_edges())
                for i in range(s_g.get_edge_num()):
                    print(i, s_g.edge_attributes[i])
            print("*************************************")
        if len(nx_graph_list) == 1:
            return nx_graph_list[0]
        elif len(nx_graph_list) == 0:
            raise RuntimeError("There is no graph needed to merge.")
        node_num_list = [s_g.get_node_num() for s_g in nx_graph_list]
        node_num = sum(node_num_list)
        g = GraphData()
        g.add_nodes(node_num)
        node_idx_off = 0

        # copy edges
        for s_g in nx_graph_list:
            for edge in s_g.get_all_edges():
                src, tgt = edge
                edge_idx_old = s_g.edge_ids(src, tgt)[0]
                g.add_edge(src + node_idx_off, tgt + node_idx_off)
                edge_idx_new = g.edge_ids(src + node_idx_off, tgt + node_idx_off)[0]
                if cls.verbase > 0:
                    print(edge_idx_new, edge_idx_old)
                    print(s_g.edge_attributes[edge_idx_old], "--------")
                g.edge_attributes[edge_idx_new] = copy.deepcopy(s_g.edge_attributes[edge_idx_old])
            # tmp = {}
            for key, value in enumerate(s_g.node_attributes):
                g.node_attributes[key + node_idx_off] = copy.deepcopy(value)
            #     tmp[key + node_idx_off] = copy.deepcopy(value)
            # g.node_attributes.update(tmp)
            node_idx_off += s_g.get_node_num()

        headtail_list = []

        head = -1
        tail = -1

        node_idx_off = 0
        for i in range(len(nx_graph_list)):
            for node_idx, node_attrs in enumerate(nx_graph_list[i].node_attributes):
                if node_attrs["head"] is True:
                    head = node_idx + node_idx_off
                if node_attrs["tail"] is True:
                    tail = node_idx + node_idx_off
            assert head != -1
            assert tail != -1
            headtail_list.append((head, tail))
            head = -1
            tail = -1
            node_idx_off += node_num_list[i]

        head_g = headtail_list[0][0]
        tail_g = headtail_list[-1][1]

        if merge_strategy is None or merge_strategy == "tailhead":

            src_list = []
            tgt_list = []

            for i in range(len(headtail_list) - 1):
                src_list.append(headtail_list[i][1])
                tgt_list.append(headtail_list[i + 1][0])
            if cls.verbase > 0:
                print("merged edges")
                print("src list:", src_list)
                print("tgt list:", tgt_list)
            g.add_edges(src_list, tgt_list)
        else:
            raise NotImplementedError()

        for node_idx, node_attrs in enumerate(g.node_attributes):
            node_attrs["head"] = node_idx == head_g
            node_attrs["tail"] = node_idx == tail_g

        if cls.verbase > 0:
            print("-----------------------------")
            print("merged graph")
            print("node_num: {}".format(g.get_node_num()))
            for i in range(g.get_node_num()):
                print(g.get_node_attrs(i))
            print("edge_num: {}".format(g.get_edge_num()))
            print(g.get_all_edges())
            for i in range(g.get_edge_num()):
                print(i, g.edge_attributes[i])
        return g

    def forward(self, batch_graphdata: list):
        batch_graphdata = self.embedding_layer(batch_graphdata)
        return batch_graphdata<|MERGE_RESOLUTION|>--- conflicted
+++ resolved
@@ -1,14 +1,7 @@
 import copy
 import json
-<<<<<<< HEAD
-import torch
-from stanfordcorenlp import StanfordCoreNLP
-
-from ...data.data import GraphData, to_batch
-=======
 
 from ...data.data import GraphData
->>>>>>> a1cb1dac
 from .base import StaticGraphConstructionBase
 
 
