--- conflicted
+++ resolved
@@ -30,12 +30,9 @@
     Attributes
     ----------
     embedding_styles : (dict)
-<<<<<<< HEAD
-        Specify embedding styles including ``word_emb_type``, ``node_edge_level_emb_type`` and ``graph_level_emb_type``.
-=======
+
         Specify embedding styles including ``single_token_item``, ``emb_strategy``, ``num_rnn_layers``, ``bert_model_name`` and ``bert_lower_case``.
 
->>>>>>> 844e2aab
     vocab: (set, optional)
         Vocabulary including all words appeared in graphs.
     Methods
@@ -52,29 +49,21 @@
         Generate graph topology and embeddings.
     """
 
-<<<<<<< HEAD
-    def __init__(self, embedding_style, vocab, hidden_size, fix_word_emb=True, dropout=None, use_cuda=True):
-=======
+
     def __init__(self, embedding_style, vocab, hidden_size, fix_word_emb=True, fix_bert_emb=True, word_dropout=None, rnn_dropout=None, device=None):
->>>>>>> 844e2aab
         super(ConstituencyBasedGraphConstruction, self).__init__(word_vocab=vocab,
                                                                embedding_styles=embedding_style,
                                                                hidden_size=hidden_size,
                                                                fix_word_emb=fix_word_emb,
-<<<<<<< HEAD
-                                                               dropout=dropout, use_cuda=use_cuda)
-=======
                                                                fix_bert_emb=fix_bert_emb,
                                                                word_dropout=word_dropout,
                                                                rnn_dropout=rnn_dropout,
                                                                device=device)
->>>>>>> 844e2aab
         self.vocab = vocab
         self.device = self.embedding_layer.device
 
     @classmethod
-<<<<<<< HEAD
-=======
+
     def parsing(cls, raw_text_data, nlp_processor, processor_args):
         '''
         Parameters
@@ -90,7 +79,6 @@
 
 
     @classmethod
->>>>>>> 844e2aab
     def topology(cls,
                  raw_text_data,
                  nlp_processor,
@@ -105,12 +93,10 @@
             A string to be used to construct a static graph, can be composed of multiple strings
         nlp_processor : object
             A parser used to parse sentence string to parsing trees like dependency parsing tree or constituency parsing tree
-<<<<<<< HEAD
-        merge_strategy : None or str, option=[None, "tailhead", "sequential", "user_define"]
-=======
+
 
         merge_strategy : None or str, option=[None, "tailhead", "user_define"]
->>>>>>> 844e2aab
+
             Strategy to merge sub-graphs into one graph
             ``None``: It will be the default option. We will do as ``"tailhead"``.
             ``"tailhead"``: Link the sub-graph  ``i``'s tail node with ``i+1``'s head node
@@ -135,21 +121,9 @@
             A customized graph data structure
         """
         output_graph_list = []
-<<<<<<< HEAD
-        output = nlp_processor.annotate(
-            raw_text_data.strip(),
-            properties={
-                'annotators': "tokenize,ssplit,pos,parse",
-                "tokenize.options":
-                "splitHyphenated=true,normalizeParentheses=true,normalizeOtherBrackets=true",
-                "tokenize.whitespace": False,
-                'ssplit.isOneSentence': False,
-                'outputFormat': 'json'
-            })
-        parsed_output = json.loads(output)['sentences']
-=======
+
         parsed_output = cls.parsing(raw_text_data, nlp_processor, processor_args)
->>>>>>> 844e2aab
+
         for index in range(len(parsed_output)):
             output_graph_list.append(
                 cls._construct_static_graph(parsed_output[index], index))
@@ -277,8 +251,7 @@
         ----------
         graph_list : list
             A graph list to be merged
-<<<<<<< HEAD
-=======
+
 
         bisequential_link : bool
             whether add bi-direnctional links between word nodes
@@ -292,7 +265,7 @@
         reformalize : bool
             If true, separate word nodes and non-terminal nodes in ``graph.node_attributes`` and put word nodes in the front position
 
->>>>>>> 844e2aab
+
         Returns
         -------
         GraphData
