import json

from stanfordcorenlp import StanfordCoreNLP

from graph4nlp.pytorch.data.data import GraphData, to_batch
from graph4nlp.pytorch.modules.utils.vocab_utils import VocabModel
from .base import StaticGraphConstructionBase
import dgl
import networkx as nx
<<<<<<< HEAD
from ...data.data import GraphData, to_batch

=======
from graph4nlp.pytorch.modules.utils.padding_utils import pad_2d_vals
import numpy as np
>>>>>>> 306fdf39
import torch


class IEBasedGraphConstruction(StaticGraphConstructionBase):
    """
        Information Extraction based graph construction class

    Parameters
    ----------
    embedding_style: dict
        Specify embedding styles including ``word_emb_type``, ``node_edge_level_emb_type`` and ``graph_level_emb_type``.
    vocab: VocabModel
        Vocabulary including all words appeared in graphs.
    """

    def __init__(self, embedding_style, vocab, hidden_size=300, fix_word_emb=True, word_dropout=None, dropout=None, device=None):
        super(IEBasedGraphConstruction, self).__init__(word_vocab=vocab,
                                                       embedding_styles=embedding_style,
                                                       hidden_size=hidden_size,
                                                       fix_word_emb=fix_word_emb,
                                                       word_dropout=word_dropout,
                                                       dropout=dropout, device=device)
        self.vocab = vocab
        self.verbase = 1
        self.device = self.embedding_layer.device

    def add_vocab(self, g):
        """
            Add node tokens appeared in graph g to vocabulary.

        Parameters
        ----------
        g: GraphData
            Graph data-structure.

        """
        for i in range(g.get_node_num()):
            attr = g.get_node_attrs(i)[i]
            self.vocab.word_vocab._add_words([attr["token"]])

    @classmethod
    def parsing(cls, all_sent_triples_list, edge_strategy):
        """
        Parameters
        ----------
        all_sent_triples_list: list
        edge_strategy: str

        Returns
        -------
        parsed_results: dict
            parsed_results is an intermediate dict that contains all the information of
            the constructed IE graph for a piece of raw text input.

            `parsed_results['graph_content']` is a list of dict.

            Each dict in `parsed_results['graph_content']` contains information about a
            triple (src_ent, rel, tgt_ent).

            `parsed_results['graph_nodes']` contains all nodes in the KG graph.

            `parsed_results['node_num']` is the number of nodes in the KG graph.
        """

        parsed_results = {}
        parsed_results['graph_content'] = []
        graph_nodes = []
        for triple in all_sent_triples_list:
            if edge_strategy is None:
                if triple[0] not in graph_nodes:
                    graph_nodes.append(triple[0])

                if triple[2] not in graph_nodes:
                    graph_nodes.append(triple[2])

                triple_info = {'edge_tokens': triple[1],
                               'src': {
                                   'tokens': triple[0],
                                   'id': graph_nodes.index(triple[0])
                               },
                               'tgt': {
                                   'tokens': triple[2],
                                   'id': graph_nodes.index(triple[2])
                               }}
                if triple_info not in parsed_results['graph_content']:
                    parsed_results['graph_content'].append(triple_info)
            elif edge_strategy == "as_node":
                if triple[0] not in graph_nodes:
                    graph_nodes.append(triple[0])

                if triple[1] not in graph_nodes:
                    graph_nodes.append(triple[1])

                if triple[2] not in graph_nodes:
                    graph_nodes.append(triple[2])

                triple_info_0_1 = {'edge_tokens': [],
                                   'src': {
                                       'tokens': triple[0],
                                       'id': graph_nodes.index(triple[0]),
                                       'type': 'ent_node'
                                   },
                                   'tgt': {
                                       'tokens': triple[1],
                                       'id': graph_nodes.index(triple[1]),
                                       'type': 'edge_node'
                                   }}

                triple_info_1_2 = {'edge_tokens': [],
                                   'src': {
                                       'tokens': triple[1],
                                       'id': graph_nodes.index(triple[1]),
                                       'type': 'edge_node'
                                   },
                                   'tgt': {
                                       'tokens': triple[2],
                                       'id': graph_nodes.index(triple[2]),
                                       'type': 'ent_node'
                                   }}

                if triple_info_0_1 not in parsed_results['graph_content']:
                    parsed_results['graph_content'].append(triple_info_0_1)
                if triple_info_1_2 not in parsed_results['graph_content']:
                    parsed_results['graph_content'].append(triple_info_1_2)
            else:
                raise NotImplementedError()

        parsed_results['node_num'] = len(graph_nodes)
        parsed_results['graph_nodes'] = graph_nodes

        return parsed_results

    @classmethod
    def topology(cls, raw_text_data, nlp_processor, merge_strategy, edge_strategy, verbase=True):
        """
            Graph building method.

        Parameters
        ----------
        raw_text_data: str
            Raw text data, it can be multi-sentences.

        nlp_processor: StanfordCoreNLP
            NLP parsing tools

        merge_strategy: None or str, option=[None, "global", "user_define"]
            Strategy to merge sub-graphs into one graph
            ``None``:  Do not add additional nodes and edges.

            ``global``: All subjects in extracted triples are connected by a "GLOBAL_NODE"
                        using a "global" edge

            ``"user_define"``: We will give this option to the user. User can override this method to define your merge
                               strategy.

        edge_strategy: None or str, option=[None, "as_node"]
            Strategy to process edge.
            ``None``: It will be the default option.
                      Edge information will be preserved in GraphDate.edge_attributes.
            ``as_node``: We will view the edge as a graph node.
                         If there is an edge whose type is ``k`` between node ``i`` and node ``j``,
                         we will insert a node ``k`` into the graph and link node (``i``, ``k``) and (``k``, ``j``).
                         The ``type`` of original nodes will be set as ``ent_node``,
                         while the ``type`` of edge nodes is ``edge_node`.`

        Returns
        -------
        graph: GraphData
            The merged graph data-structure.
        """
        cls.verbase = verbase

        # Do coreference resolution on the whole 'raw_text_data'
        props_coref = {
            'annotators': 'tokenize, ssplit, pos, lemma, ner, parse, coref',
            "tokenize.options":
                "splitHyphenated=true,normalizeParentheses=true,normalizeOtherBrackets=true",
            "tokenize.whitespace": False,
            'ssplit.isOneSentence': False,
            'outputFormat': 'json'
        }
        coref_json = nlp_processor.annotate(raw_text_data.strip(), properties=props_coref)
        coref_dict = json.loads(coref_json)

        # Extract and preserve necessary parsing results from coref_dict['sentences']
        # sent_dict['tokenWords']: list of tokens in a sentence
        sentences = []
        for sent in coref_dict['sentences']:
            sent_dict = {}
            sent_dict['sentNum'] = sent['index']  # start from 0
            sent_dict['tokens'] = sent['tokens']
            sent_dict['tokenWords'] = [token['word'] for token in sent['tokens']]
            sent_dict['sentText'] = ' '.join(sent_dict['tokenWords'])
            sentences.append(sent_dict)

        for k, v in coref_dict['corefs'].items():
            # v is a list of dict, each dict contains a str
            # v[0] contains 'original entity str'
            # v[1:] contain 'pron strs' refers to 'original entity str'
            ent_text = v[0]['text']  # 'original entity str'
            if ',' in ent_text:
                # cut the 'original entity str' if it is too long
                ent_text = ent_text.split(',')[0].strip()
            ent_sentNum = v[0]['sentNum'] - 1  # the sentNum 'original entity str' appears in
            ent_startIndex = v[0]['startIndex'] - 1  # the startIndex 'original entity str' appears in
            ent_endIndex = v[0]['endIndex'] - 1  # the endIndex 'original entity str' appears in

            for pron in v[1:]:
                pron_text = pron['text']  # 'pron strs'
                if ent_text == pron_text or v[0]['text'] == pron_text:
                    continue
                pron_sentNum = pron['sentNum'] - 1  # the sentNum 'pron str' appears in
                pron_startIndex = pron['startIndex'] - 1
                pron_endIndex = pron['endIndex'] - 1

                # replace 'pron str' with 'original entity str'
                sentences[pron_sentNum]['tokenWords'][pron_startIndex] = ent_text
                for rm_idx in range(pron_startIndex+1, pron_endIndex):
                    sentences[pron_sentNum]['tokenWords'][rm_idx] = ""

        # build resolved text
        for sent_id, _ in enumerate(sentences):
            sentences[sent_id]['tokenWords'] = list(filter(lambda a: a != "", sentences[sent_id]['tokenWords']))
            sentences[sent_id]['resolvedText'] = ' '.join(sentences[sent_id]['tokenWords'])

        # use OpenIE to extract triples from resolvedText
        props_openie = {
            'annotators': 'tokenize, ssplit, pos, ner, parse, openie',
            "tokenize.options":
                "splitHyphenated=true,normalizeParentheses=true,normalizeOtherBrackets=true",
            "tokenize.whitespace": False,
            'ssplit.isOneSentence': False,
            'outputFormat': 'json',
            "openie.triple.strict": "true"
        }

        all_sent_triples = {}
        for sent in sentences:
            resolved_sent = sent['resolvedText']
            openie_json = nlp_processor.annotate(resolved_sent.strip(), properties=props_openie)
            openie_dict = json.loads(openie_json)

            for triple_dict in openie_dict['sentences'][0]['openie']:
                sbj = triple_dict['subject']
                rel = triple_dict['relation']
                if rel in ['was', 'is', 'were', 'are']:
                    continue
                obj = triple_dict['object']

                # If two triples have the same subject and relation,
                # only preserve the one has longer object
                if sbj+'<TSEP>'+rel not in all_sent_triples.keys():
                    all_sent_triples[sbj+'<TSEP>'+rel] = [sbj, rel, obj]
                else:
                    if len(obj)>len(all_sent_triples[sbj+'<TSEP>'+rel][2]):
                        all_sent_triples[sbj + '<TSEP>' + rel] = [sbj, rel, obj]

        all_sent_triples_list = list(all_sent_triples.values())  # triples extracted from all sentences

        # remove similar triples
        triples_rm_list = []
        for i, lst_i in enumerate(all_sent_triples_list[:-1]):
            for j, lst_j in enumerate(all_sent_triples_list[i+1:]):
                str_i = ' '.join(lst_i)
                str_j = ' '.join(lst_j)
                if str_i in str_j or str_j in str_i or \
                        lst_i[0]+lst_i[2]==lst_j[0]+lst_j[2] or \
                        lst_i[1]+lst_i[2]==lst_j[1]+lst_j[2]:
                    if len(lst_i[1])>len(lst_j[1]):
                        triples_rm_list.append(lst_j)
                    else:
                        triples_rm_list.append(lst_i)

        for lst in triples_rm_list:
            if lst in all_sent_triples_list:
                all_sent_triples_list.remove(lst)

        global_triples = cls._graph_connect(all_sent_triples_list, merge_strategy)
        all_sent_triples_list.extend(global_triples)

        parsed_results = cls.parsing(all_sent_triples_list, edge_strategy)

        graph = cls._construct_static_graph(parsed_results, edge_strategy=edge_strategy)

        if cls.verbase:
            for info in parsed_results['graph_content']:
                print(info)
            try:
                print("is_connected="+str(nx.is_connected(nx.Graph(graph.to_dgl().to_networkx()))))
            except:
                print("is_connected=False")

        return graph


    def embedding(self, graph: GraphData):
        node_attributes = graph.node_attributes
        edge_attributes = graph.edge_attributes

        # Build embedding(initial feature vector) for graph nodes.
        # Each node may contains multiple tokens.
        node_idxs_list = []
        node_len_list = []
        for node_id, node_dict in node_attributes.items():
            node_word_idxs = []
            for token in node_dict['token'].split():
                node_word_idxs.append(self.vocab.getIndex(token))
            node_idxs_list.append(node_word_idxs)
            node_len_list.append(len(node_word_idxs))
        max_size = max(node_len_list)
        node_idxs_list = [x+[self.vocab.PAD]*(max_size-len(x)) for x in node_idxs_list]
        node_idxs_tensor = torch.LongTensor(node_idxs_list)
        # if self.embedding_layer.node_edge_emb_strategy == 'mean':
        #     node_len_tensor = torch.LongTensor(node_len_list).view(-1, 1)
        # else:
        node_len_tensor = torch.LongTensor(node_len_list)
        num_nodes = torch.LongTensor([len(node_len_list)])
        node_feat = self.embedding_layer(node_idxs_tensor, node_len_tensor, num_nodes)
        graph.node_features['node_feat'] = node_feat

        if 'token' in edge_attributes[0].keys():
            # If edge information is stored in `edge_attributes`,
            # build embedding(initial feature vector) for graph edges.
            # Each edge may contains multiple tokens.
            edge_idxs_list = []
            edge_len_list = []
            for edge_id, edge_dict in edge_attributes.items():
                edge_word_idxs = []
                for token in edge_dict['token']:
                    edge_word_idxs.append(self.vocab.getIndex(token))
                edge_idxs_list.append(edge_word_idxs)
                edge_len_list.append(len(edge_word_idxs))

            max_size = max(edge_len_list)
            edge_idxs_list = [x + [self.vocab.PAD] * (max_size - len(x)) for x in edge_idxs_list]
            edge_idxs_tensor = torch.LongTensor(edge_idxs_list)
            # if self.embedding_layer.node_edge_emb_strategy == 'mean':
            #     edge_len_tensor = torch.LongTensor(edge_len_list).view(-1, 1)
            # else:
            edge_len_tensor = torch.LongTensor(edge_len_list)
            num_edges = torch.LongTensor([len(edge_len_list)])
            edge_feat = self.embedding_layer(edge_idxs_tensor, edge_len_tensor, num_edges)
            graph.edge_features['edge_feat'] = edge_feat

        return graph


    @classmethod
    def _construct_static_graph(cls, parsed_object, edge_strategy=None):
        """

        Parameters
        ----------
        parsed_object: dict
            ``parsed_object`` contains all triples extracted from the raw_text_data.

        edge_strategy: None or str, option=[None, "as_node"]
            Strategy to process edge.
            ``None``: It will be the default option.
                      Edge information will be preserved in GraphDate.edge_attributes.
            ``as_node``: We will view the edge as a graph node.
                         If there is an edge whose type is ``k`` between node ``i`` and node ``j``,
                         we will insert a node ``k`` into the graph and link node (``i``, ``k``) and (``k``, ``j``).
                         The ``type`` of original nodes will be set as ``ent_node``,
                         while the ``type`` of edge nodes is ``edge_node`.`

        Returns
        -------
        graph: GraphData
            graph structure for single sentence
        """
        ret_graph = GraphData()
        node_num = parsed_object["node_num"]
        ret_graph.add_nodes(node_num)
        for triple_info in parsed_object["graph_content"]:
            if edge_strategy is None:
                ret_graph.add_edge(triple_info["src"]['id'], triple_info['tgt']['id'])
                # eid = ret_graph.get_edge_num() - 1
                eids = ret_graph.edge_ids(triple_info["src"]['id'], triple_info['tgt']['id'])
                for eid in eids:
                    ret_graph.edge_attributes[eid]['token'] = triple_info['edge_tokens']
            elif edge_strategy == 'as_node':
                ret_graph.add_edge(triple_info["src"]['id'], triple_info['tgt']['id'])
            else:
                raise NotImplementedError()

            ret_graph.node_attributes[triple_info["src"]['id']]['token'] = triple_info["src"]['tokens']
            ret_graph.node_attributes[triple_info["tgt"]['id']]['token'] = triple_info['tgt']['tokens']
            if edge_strategy == 'as_node':
                ret_graph.node_attributes[triple_info["src"]['id']]['type'] = triple_info["src"]['type']
                ret_graph.node_attributes[triple_info["tgt"]['id']]['type'] = triple_info['tgt']['type']

        return ret_graph

    @classmethod
    def _graph_connect(cls, triple_list, merge_strategy=None):
        """
            This method will connect entities in the ``triple_list`` to ensure the graph
            is connected.

        Parameters
        ----------
        triple_list: list of [subject, relation, object]
            A list of all triples extracted from ``raw_text_data`` using coref and openie.

        merge_strategy: None or str, option=[None, "global", "user_define"]
            Strategy to merge sub-graphs into one graph
            ``None``:  Do not add additional nodes and edges.

            ``global``: All subjects in extracted triples are connected by a "GLOBAL_NODE"
                        using a "global" edge

            ``"user_define"``: We will give this option to the user. User can override this method to define your merge
                               strategy.

        Returns
        -------
        global_triples: list of [subject, relation, object]
            The added triples using merge_strategy.
        """

        if merge_strategy == 'global':
            graph_nodes = []
            global_triples = []
            for triple in triple_list:
                if triple[0] not in graph_nodes:
                    graph_nodes.append(triple[0])
                    global_triples.append([triple[0], 'global', 'GLOBAL_NODE'])

                if triple[2] not in graph_nodes:
                    graph_nodes.append(triple[2])

            return global_triples
        elif merge_strategy == None:
            return []
        else:
            raise NotImplementedError()


    # def forward(self, batch_graphdata: list):
    #     for g in batch_graphdata:
    #         if g.get_node_num()==0:
    #             continue
    #         self.embedding(g)
    #     graph_list = [g.to_dgl() for g in batch_graphdata]
    #     bg = dgl.batch(graph_list, edge_attrs=None)
<<<<<<< HEAD

=======
    #
>>>>>>> 306fdf39
    #     return bg

    def forward(self, batch_graphdata: list):
        node_size = []
<<<<<<< HEAD
        num_nodes = []

        for g in batch_graphdata:
            g.node_features['token_id'] = g.node_features['token_id'].to(self.device)
            num_nodes.append(g.get_node_num())
            node_size.extend([1 for i in range(num_nodes[-1])])

        batch_gd = to_batch(batch_graphdata)
        node_size = torch.Tensor(node_size).to(self.device).int()
        num_nodes = torch.Tensor(num_nodes).to(self.device).int()
        node_emb = self.embedding_layer(batch_gd.node_features["token_id"].long(), node_size, num_nodes)
        batch_gd.node_features["node_feat"] = node_emb

=======
        edge_size = []
        num_nodes = []
        num_edges = []

        token_id_max_len = 0
        edge_token_id_max_len = 0
        for g in batch_graphdata:
            token_id_len = g.node_features['token_id'].size()[1]
            if token_id_max_len < token_id_len:
                token_id_max_len = token_id_len
            if 'token' in batch_graphdata[0].edge_attributes[0].keys():
                edge_token_id_len = g.edge_features['token_id'].size()[1]
                if edge_token_id_max_len < edge_token_id_len:
                    edge_token_id_max_len = edge_token_id_len

        for g in batch_graphdata:
            g.node_features['token_id'] = torch.tensor(pad_2d_vals(np.array(g.node_features['token_id']),
                                                       g.node_features['token_id'].size()[0],
                                                       token_id_max_len),
                                                       dtype=torch.int64)
            g.node_features['token_id'] = g.node_features['token_id'].to(self.device)
            num_nodes.append(g.get_node_num())
            node_size.extend([len(g.node_attributes[i]['token_id']) for i in range(num_nodes[-1])])

            if 'token' in g.edge_attributes[0].keys():
                g.edge_features['token_id'] = torch.tensor(pad_2d_vals(np.array(g.edge_features['token_id']),
                                                                       g.edge_features['token_id'].size()[0],
                                                                       edge_token_id_max_len),
                                                           dtype=torch.int64)
                g.edge_features['token_id'] = g.edge_features['token_id'].to(self.device)
                num_edges.append(g.get_edge_num())
                edge_size.extend([len(g.edge_attributes[i]['token_id']) for i in range(num_edges[-1])])


        batch_gd = to_batch(batch_graphdata)
        node_size = torch.Tensor(node_size).to(self.device).int()
        num_nodes = torch.Tensor(num_nodes).to(self.device).int()
        node_emb = self.embedding_layer(batch_gd.node_features["token_id"].long(), node_size, num_nodes)
        batch_gd.node_features["node_feat"] = node_emb
        if edge_size != [] and num_edges != []:
            edge_size = torch.Tensor(edge_size).to(self.device).int()
            num_edges = torch.Tensor(num_edges).to(self.device).int()
            edge_emb = self.embedding_layer(batch_gd.edge_features["token_id"].long(), edge_size, num_edges)
            batch_gd.edge_features["edge_feat"] = edge_emb

>>>>>>> 306fdf39
        return batch_gd<|MERGE_RESOLUTION|>--- conflicted
+++ resolved
@@ -7,13 +7,8 @@
 from .base import StaticGraphConstructionBase
 import dgl
 import networkx as nx
-<<<<<<< HEAD
-from ...data.data import GraphData, to_batch
-
-=======
 from graph4nlp.pytorch.modules.utils.padding_utils import pad_2d_vals
 import numpy as np
->>>>>>> 306fdf39
 import torch
 
 
@@ -460,30 +455,10 @@
     #         self.embedding(g)
     #     graph_list = [g.to_dgl() for g in batch_graphdata]
     #     bg = dgl.batch(graph_list, edge_attrs=None)
-<<<<<<< HEAD
-
-=======
-    #
->>>>>>> 306fdf39
     #     return bg
 
     def forward(self, batch_graphdata: list):
         node_size = []
-<<<<<<< HEAD
-        num_nodes = []
-
-        for g in batch_graphdata:
-            g.node_features['token_id'] = g.node_features['token_id'].to(self.device)
-            num_nodes.append(g.get_node_num())
-            node_size.extend([1 for i in range(num_nodes[-1])])
-
-        batch_gd = to_batch(batch_graphdata)
-        node_size = torch.Tensor(node_size).to(self.device).int()
-        num_nodes = torch.Tensor(num_nodes).to(self.device).int()
-        node_emb = self.embedding_layer(batch_gd.node_features["token_id"].long(), node_size, num_nodes)
-        batch_gd.node_features["node_feat"] = node_emb
-
-=======
         edge_size = []
         num_nodes = []
         num_edges = []
@@ -529,5 +504,4 @@
             edge_emb = self.embedding_layer(batch_gd.edge_features["token_id"].long(), edge_size, num_edges)
             batch_gd.edge_features["edge_feat"] = edge_emb
 
->>>>>>> 306fdf39
         return batch_gd