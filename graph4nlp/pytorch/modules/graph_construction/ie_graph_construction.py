--- conflicted
+++ resolved
@@ -23,23 +23,15 @@
         Vocabulary including all words appeared in graphs.
     """
 
-<<<<<<< HEAD
-    def __init__(self, embedding_style, vocab, hidden_size=300, fix_word_emb=True, dropout=None, use_cuda=True):
-=======
     def __init__(self, embedding_style, vocab, hidden_size=300, fix_word_emb=True, fix_bert_emb=True, word_dropout=None, rnn_dropout=None, device=None):
->>>>>>> 844e2aab
         super(IEBasedGraphConstruction, self).__init__(word_vocab=vocab,
                                                        embedding_styles=embedding_style,
                                                        hidden_size=hidden_size,
                                                        fix_word_emb=fix_word_emb,
-<<<<<<< HEAD
-                                                       dropout=dropout, use_cuda=use_cuda)
-=======
                                                        fix_bert_emb=fix_bert_emb,
                                                        word_dropout=word_dropout,
                                                        rnn_dropout=rnn_dropout,
                                                        device=device)
->>>>>>> 844e2aab
         self.vocab = vocab
         self.verbase = 1
 
@@ -58,9 +50,6 @@
             self.vocab.word_vocab._add_words([attr["token"]])
 
     @classmethod
-<<<<<<< HEAD
-    def topology(cls, raw_text_data, nlp_processor, merge_strategy, edge_strategy):
-=======
     def parsing(cls, all_sent_triples_list, edge_strategy):
         """
         Parameters
@@ -154,7 +143,6 @@
 
     @classmethod
     def topology(cls, raw_text_data, nlp_processor, processor_args, merge_strategy, edge_strategy, verbase=True):
->>>>>>> 844e2aab
         """
             Graph building method.
 
@@ -508,10 +496,6 @@
             raise NotImplementedError()
 
 
-<<<<<<< HEAD
-    def forward(self, feat):
-        pass
-=======
     # def forward(self, batch_graphdata: list):
     #     for g in batch_graphdata:
     #         if g.get_node_num()==0:
@@ -568,5 +552,4 @@
             edge_emb = self.embedding_layer(batch_gd, edge_size, num_edges)
             batch_gd.edge_features["edge_feat"] = edge_emb
 
-        return batch_gd
->>>>>>> 844e2aab
+        return batch_gd