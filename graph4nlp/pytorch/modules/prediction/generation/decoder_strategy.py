--- conflicted
+++ resolved
@@ -1,18 +1,8 @@
-<<<<<<< HEAD
-import operator
 from copy import deepcopy
-from queue import PriorityQueue
-=======
-from copy import deepcopy
->>>>>>> a1cb1dac
 import torch
 import torch.nn as nn
 
 from graph4nlp.pytorch.modules.prediction.generation.base import DecoderBase
-<<<<<<< HEAD
-from graph4nlp.pytorch.modules.utils.vocab_utils import Vocab
-=======
->>>>>>> a1cb1dac
 
 
 class StrategyBase(nn.Module):
@@ -534,14 +524,6 @@
         states_emb_list = states[0]
         for index in range(self.max_decoder_step):
             if token_id_list[index] != self.vocab.get_symbol_idx(self.vocab.pad_token):
-<<<<<<< HEAD
-                output_results[0][0].append(BeamSearchNode(hiddenstate=states_emb_list[index],
-                                                     enc_attn_weights_average=None,
-                                                     previousNode=None,
-                                                     wordId=token_id_list[index],
-                                                     logProb=0,
-                                                     length=-1))
-=======
                 output_results[0][0].append(
                     BeamSearchNode(
                         hiddenstate=states_emb_list[index],
@@ -552,6 +534,5 @@
                         length=-1,
                     )
                 )
->>>>>>> a1cb1dac
 
         return output_results