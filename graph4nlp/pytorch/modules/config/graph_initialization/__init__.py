import os

from ....modules.utils.config_utils import get_yaml_config

<<<<<<< HEAD
str2yaml = {
    "dependency": "dependency.yaml",
    "ie": "ie_graph_construction.yaml",
    ## TODO
    # "constituency": "constituency.yaml",
    # "node_emb": "node_emb.yaml",
    # "node_emb_refined": "node_emb_refine.yaml",
}
=======
>>>>>>> a8c3f935

def get_graph_initialization_args():
    """It will build the template for ``GraphConstructionBase`` model.

    Returns
    -------
    template_dict: dict
        The template dict.
        The structure is shown as follows:
        {
            input_size: 300,
            ...,
            embedding_style: {single_token_item: True, ...}
        }
        The ``node_embedding`` contains all the parameters for node embedding.
            Specifically, it contains ``embedding_style`` which for embedding style.
    """
    dir_path = os.path.dirname(os.path.realpath(__file__))
    path = os.path.join(dir_path, "default.yaml")
    config = get_yaml_config(path)
    return config


__all__ = ["get_graph_initialization_args"]<|MERGE_RESOLUTION|>--- conflicted
+++ resolved
@@ -2,17 +2,6 @@
 
 from ....modules.utils.config_utils import get_yaml_config
 
-<<<<<<< HEAD
-str2yaml = {
-    "dependency": "dependency.yaml",
-    "ie": "ie_graph_construction.yaml",
-    ## TODO
-    # "constituency": "constituency.yaml",
-    # "node_emb": "node_emb.yaml",
-    # "node_emb_refined": "node_emb_refine.yaml",
-}
-=======
->>>>>>> a8c3f935
 
 def get_graph_initialization_args():
     """It will build the template for ``GraphConstructionBase`` model.
