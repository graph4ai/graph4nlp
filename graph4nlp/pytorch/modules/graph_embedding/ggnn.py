import torch
import torch.nn as nn
from dgl.nn import GatedGraphConv
import dgl.function as fn
from torch.nn import init
from .base import GNNLayerBase, GNNBase
from ...data.data import GraphData


class UndirectedGGNNLayerConv(GNNLayerBase):
    r"""
    Gated Graph Convolution layer from paper `Gated Graph Sequence
    Neural Networks <https://arxiv.org/pdf/1511.05493.pdf>`__.
    .. math::
       h_{i}^{0} & = [ x_i \| \mathbf{0} ]
       a_{i}^{t} & = \sum_{j\in\mathcal{N}(i)} W_{e_{ij}} h_{j}^{t}
       h_{i}^{t+1} & = \mathrm{GRU}(a_{i}^{t}, h_{i}^{t})
    Attributes
    ----------
    input_size: int
        Input feature size.
    output_size: int
        Output feature size.
    n_steps: int
        Number of GGNN layers. Default: 1.
    n_etypes: int
        Number of edge types. Default: 1.
    bias: bool
        If True, adds a learnable bias to the output. Default: True.
    Attributes
    ----------
    input_size: int
        Input feature size.
    output_size: int
        Output feature size.
    n_steps: int
        Number of GGNN layers. Default: 1.
    n_etypes: int
        Number of edge types. Default: 1.
    bias: bool
        If True, adds a learnable bias to the output. Default: True.
    """

    def __init__(self,
                 input_size,
                 output_size,
                 n_steps,
                 n_etypes,
                 bias=True):
        super(UndirectedGGNNLayerConv, self).__init__()
        self._in_feats = input_size
        self._out_feats = output_size
        self._n_steps = n_steps
        self._n_etypes = n_etypes
        self.linears = nn.ModuleList(
            [nn.Linear(output_size, output_size) for _ in range(n_etypes)]
        )
        self.gru = nn.GRUCell(output_size, output_size, bias=bias)
        self.reset_parameters()

    def reset_parameters(self):
        """Reinitialize learnable parameters."""
        gain = init.calculate_gain('relu')
        self.gru.reset_parameters()
        for linear in self.linears:
            init.xavier_normal_(linear.weight, gain=gain)
            init.zeros_(linear.bias)

    def forward(self, graph, feat, etypes=None, edge_weight=None):
        """Compute Gated Graph Convolution layer.
        Parameters
        ----------
        graph : DGLGraph
            The graph.
        feat : torch.Tensor
            The input feature of shape :math:`(N, D_{in})` where :math:`N`
            is the number of nodes of the graph and :math:`D_{in}` is the
            input feature size.
        etypes : torch.LongTensor
            The edge type tensor of shape :math:`(E,)` where :math:`E` is
            the number of edges of the graph.
        edge_weight: torch.Tensor
            The shape of edge_weight is :math:`(N_E, 1)`. N_E is the number of edges in graph.
        Returns
        -------
        torch.Tensor
            The output feature of shape :math:`(N, D_{out})` where
            :math:`D_{out}` is size of output feature.
        """
<<<<<<< HEAD
        assert graph.is_homogeneous(), \
=======
        assert graph.is_homogeneous, \
>>>>>>> 98e4ae61
            "not a homograph; convert it with to_homo and pass in the edge type as argument"
        graph = graph.local_var()
        zero_pad = feat.new_zeros((feat.shape[0], self._out_feats - feat.shape[1]))
        feat = torch.cat([feat, zero_pad], -1)

        for _ in range(self._n_steps):
            graph.ndata['h'] = feat
            for i in range(self._n_etypes):
                eids = (etypes == i).nonzero().view(-1)
                if len(eids) > 0:
                    if edge_weight is None:
                        graph.apply_edges(
                            lambda edges: {'W_e*h': self.linears[i](edges.src['h'])},
                            eids
                        )
                    else:
                        graph.apply_edges(
                            lambda edges: {'W_e*h': self.linears[i](edges.src['h']) * edge_weight.view(-1).unsqueeze(1)},
                            eids
                        )
            graph.update_all(fn.copy_e('W_e*h', 'm'), fn.sum('m', 'a'))
            a = graph.ndata.pop('a')  # (N, D)
            feat = self.gru(a, feat)
        return feat


class BiFuseGGNNLayerConv(GNNLayerBase):
    r"""
    Fuse aggregated embeddings from both incoming and outgoing
    directions before updating node embeddings.
    .. math::
       h_{i}^{0} & = [ x_i \| \mathbf{0} ]
       a_{i, \vdash}^{t} & = \sum_{j\in\mathcal{N}_{\vdash }(i)}
       W_{\vdash} h_{j}^{t}
       a_{i, \dashv}^{t} & = \sum_{j\in\mathcal{N}_{\dashv }(i)}
       W_{\dashv} h_{j}^{t}
       e_{i}^{t} &= \sigma (W_{f}[a_{i, \vdash}^{t};a_{i, \dashv}^{t};
       a_{i, \vdash}^{t}*a_{i, \dashv}^{t};
       a_{i, \vdash}^{t}-a_{i, \dashv}^{t}])
       h_{i}^{t+1} & = \mathrm{GRU}(e_{i}^{t}, h_{i}^{t})
    Attributes
    ----------
    input_size: int
        Input feature size.
    output_size: int
        Output feature size.
    n_etypes: int
        Number of edge types. Default: 1.
    bias: bool
        If True, adds a learnable bias to the output. Default: True.
    Attributes
    ----------
    input_size: int
        Input feature size.
    output_size: int
        Output feature size.
    n_etypes: int
        Number of edge types. Default: 1.
    bias: bool
        If True, adds a learnable bias to the output. Default: True.
    """

    def __init__(self, input_size, output_size, n_etypes=1, bias=True):
        super(BiFuseGGNNLayerConv, self).__init__()
        self._input_size = input_size
        self._output_size = output_size
        # self._n_steps = n_steps
        self._n_etypes = n_etypes

        self.linears_in = nn.ModuleList(
            [nn.Linear(output_size, output_size) for _ in range(n_etypes)]
        )

        self.linears_out = nn.ModuleList(
            [nn.Linear(output_size, output_size) for _ in range(n_etypes)]
        )

        self.gru = nn.GRUCell(output_size, output_size, bias=bias)
        self.fuse_linear = nn.Linear(4 * output_size, output_size, bias=True)
        self.reset_parameters()

    def reset_parameters(self):
        """Reinitialize learnable parameters."""
        gain = nn.init.calculate_gain('relu')
        self.gru.reset_parameters()
        nn.init.xavier_normal_(self.fuse_linear.weight, gain=gain)

        for linear in self.linears_in:
            nn.init.xavier_normal_(linear.weight, gain=gain)
            nn.init.zeros_(linear.bias)

        for linear in self.linears_out:
            nn.init.xavier_normal_(linear.weight, gain=gain)
            nn.init.zeros_(linear.bias)

    def forward(self, graph, node_feats, etypes=None, edge_weight=None):
        """
        Parameters
        ----------
        graph: dgl.DGLGraph
        node_feats: torch.Tensor
            The shape of node_feats is :math:`(N, D_{in})`.
        edge_weight: torch.Tensor
            The shape of edge_weight is :math:`(N_E, 1)`. N_E is the number of edges in graph.
        Returns
        -------
        torch.Tensor
            The output feature of shape :math:`(N, D_{out})` where
            :math:`D_{out}` is size of output feature.
        """
        feat_in, feat_out = node_feats  # feat_in == feat_out
        # etypes = torch.LongTensor([0] * graph.number_of_edges())  # [B, E]. E is the number of edges.

        # forward aggregation
        graph_in = graph
        graph_in = graph_in.local_var()
        graph_in.ndata['h'] = feat_in
        for i in range(self._n_etypes):
            eids = (etypes == i).nonzero().view(-1)
            if len(eids) > 0:
                if edge_weight is None:
                    graph_in.apply_edges(
                        lambda edges: {'W_e*h': self.linears_in[i](edges.src['h'])},
                        eids
                    )
                else:
                    assert isinstance(edge_weight, tuple)
                    graph_in.apply_edges(
                        lambda edges: {'W_e*h': self.linears_in[i](edges.src['h']) * edge_weight[0].view(-1).unsqueeze(1)},
                        eids
                    )
        graph_in.update_all(fn.copy_e('W_e*h', 'm'), fn.sum('m', 'a'))
        agg_in = graph_in.ndata.pop('a')  # (N, D)

        # backward aggregation
        graph_out = graph.reverse()
        graph_out = graph_out.local_var()
        graph_out.ndata['h'] = feat_out
        for i in range(self._n_etypes):
            eids = (etypes == i).nonzero().view(-1)
            if len(eids) > 0:
                if edge_weight is None:
                    graph_out.apply_edges(
                        lambda edges: {'W_e*h': self.linears_out[i](edges.src['h'])},
                        eids
                    )
                else:
                    assert isinstance(edge_weight, tuple)
                    graph_out.apply_edges(
                        lambda edges: {'W_e*h': self.linears_out[i](edges.src['h']) * edge_weight[1].view(-1).unsqueeze(1)},
                        eids
                    )
        graph_out.update_all(fn.copy_e('W_e*h', 'm'), fn.sum('m', 'a'))
        agg_out = graph_out.ndata.pop('a')  # (N, D)

        # fuse
        fuse_vector = torch.cat(
            [agg_in, agg_out, agg_in * agg_out, agg_in - agg_out], dim=-1)
        fuse_gate_vector = torch.sigmoid(self.fuse_linear(fuse_vector))
        emb_fused = fuse_gate_vector * agg_in + (1 - fuse_gate_vector) * agg_out

        # update
        rst = self.gru(emb_fused, feat_in)

        return [rst, rst]


class BiSepGGNNLayerConv(GNNLayerBase):
    r"""
    Compute node embeddings for incoming and outgoing directions
    separately, and then concatenate the two output node embeddings
    after the final layer.
    .. math::
       h_{i}^{0} & = [ x_i \| \mathbf{0} ]
       a_{i, \vdash}^{t} & = \sum_{j\in\mathcal{N}_{\vdash }(i)}
       W_{\vdash} h_{j, \vdash}^{t}
       a_{i, \dashv}^{t} & = \sum_{j\in\mathcal{N}_{\dashv }(i)}
       W_{\dashv} h_{j, \dashv}^{t}
       h_{i, \vdash}^{t+1} & = \mathrm{GRU}_{\vdash}(a_{i, \vdash}^{t},
       h_{i, \vdash}^{t})
       h_{i, \dashv}^{t+1} & = \mathrm{GRU}_{\dashv}(a_{i, \dashv}^{t},
       h_{i, \dashv}^{t})
    Attributes
    ----------
    input_size: int
        Input feature size.
    output_size: int
        Output feature size.
    n_etypes: int
        Number of edge types. Default: 1.
    bias: bool
        If True, adds a learnable bias to the output. Default: True.
    Attributes
    ----------
    input_size: int
        Input feature size.
    output_size: int
        Output feature size.
    n_etypes: int
        Number of edge types. Default: 1.
    bias: bool
        If True, adds a learnable bias to the output. Default: True.
    """

    def __init__(self, input_size, output_size, n_etypes=1, bias=True):
        super(BiSepGGNNLayerConv, self).__init__()
        self._input_size = input_size
        self._output_size = output_size
        # self._n_steps = n_steps
        self._n_etypes = n_etypes

        self.linears_in = nn.ModuleList(
            [nn.Linear(output_size, output_size) for _ in range(n_etypes)]
        )

        self.linears_out = nn.ModuleList(
            [nn.Linear(output_size, output_size) for _ in range(n_etypes)]
        )

        # self.update_in = nn.Linear(input_size + output_size, output_size, bias=True)
        # self.update_out = nn.Linear(input_size + output_size, output_size, bias=True)

        self.gru_in = nn.GRUCell(output_size, output_size, bias=bias)
        self.gru_out = nn.GRUCell(output_size, output_size, bias=bias)
        self.reset_parameters()

    def reset_parameters(self):
        """Reinitialize learnable parameters."""
        gain = nn.init.calculate_gain('relu')
        self.gru_in.reset_parameters()
        self.gru_out.reset_parameters()

        for linear in self.linears_in:
            nn.init.xavier_normal_(linear.weight, gain=gain)
            nn.init.zeros_(linear.bias)

        for linear in self.linears_out:
            nn.init.xavier_normal_(linear.weight, gain=gain)
            nn.init.zeros_(linear.bias)

        # nn.init.xavier_normal_(self.update_in.weight, gain=gain)
        # nn.init.xavier_normal_(self.update_out.weight, gain=gain)

    def forward(self, graph, node_feats, etypes=None, edge_weight=None):
        feat_in, feat_out = node_feats
        # etypes = torch.LongTensor([0] * graph.number_of_edges())  # [B, E]. E is the number of edges.

        graph_in = graph
        graph_in = graph_in.local_var()
        graph_in.ndata['h'] = feat_in
        for i in range(self._n_etypes):
            eids = (etypes == i).nonzero().view(-1)
            if len(eids) > 0:
                if edge_weight is None:
                    graph_in.apply_edges(
                        lambda edges: {'W_e*h': self.linears_in[i](edges.src['h'])},
                        eids
                    )
                else:
                    assert isinstance(edge_weight, tuple)
                    graph_in.apply_edges(
                        lambda edges: {'W_e*h': self.linears_in[i](edges.src['h']) * edge_weight[0].view(-1).unsqueeze(1)},
                        eids
                    )
        graph_in.update_all(fn.copy_e('W_e*h', 'm'), fn.sum('m', 'a'))
        a_in = graph_in.ndata.pop('a')  # (N, D)
        emb_in = self.gru_in(a_in, feat_in)

        graph_out = graph.reverse()
        graph_out = graph_out.local_var()
        graph_out.ndata['h'] = feat_out
        for i in range(self._n_etypes):
            eids = (etypes == i).nonzero().view(-1)
            if len(eids) > 0:
                if type(edge_weight) == type(None):
                    graph_out.apply_edges(
                        lambda edges: {'W_e*h': self.linears_out[i](edges.src['h'])},
                        eids
                    )
                else:
                    assert isinstance(edge_weight, tuple)
                    graph_out.apply_edges(
                        lambda edges: {'W_e*h': self.linears_out[i](edges.src['h']) * edge_weight[1].view(-1).unsqueeze(1)},
                        eids
                    )
        graph_out.update_all(fn.copy_e('W_e*h', 'm'), fn.sum('m', 'a'))
        a_out = graph_out.ndata.pop('a')  # (N, D)
        emb_out = self.gru_out(a_out, feat_out)

        return [emb_in, emb_out]


class GGNNLayer(GNNLayerBase):
    r"""A unified wrapper for Gated Graph Convolution layer
    from paper `Gated Graph Sequence Neural Networks
    <https://arxiv.org/pdf/1511.05493.pdf>`__.
    Support both undirected (i.e., regular) and bidirectional
    (i.e., `bi_sep` and `bi_fuse`) versions.
    Attributes
    ----------
    input_size: int
        Input feature size.
    output_size: int
        Output feature size.
    direction_option: str
        The direction option of GGNN ('undirected', 'bi_sep' or 'bi_fuse'). (Default: 'bi_fuse')
    n_steps: int
        Number of GGNN layers. `n_steps` is set to any integer if the direction_option is 'undirected'.
        If the direction_option is 'bi_sep' or 'bi_fuse', `n_steps` will be set to 1.
    n_etypes: int
        Number of edge types. `n_etypes` can be set to any integer if the direction_option is 'undirected'.
        If the direction_option is 'bi_sep' or 'bi_fuse', `n_etypes` will be set to 1.
    bias: bool
        If True, adds a learnable bias to the output. (Default: True)
    """

    def __init__(self, input_size, output_size, direction_option='bi_fuse', n_steps=1, n_etypes=1, bias=True):
        super(GGNNLayer, self).__init__()
        if direction_option == 'undirected':
            self.model = UndirectedGGNNLayerConv(input_size, output_size, n_steps=n_steps, n_etypes=n_etypes, bias=bias)
        elif direction_option == 'bi_sep':
            self.model = BiSepGGNNLayerConv(input_size, output_size, n_etypes, bias=bias)
        elif direction_option == 'bi_fuse':
            self.model = BiFuseGGNNLayerConv(input_size, output_size, n_etypes, bias=bias)
        else:
            raise RuntimeError('Unknown `bidirection` value: {}'.format(direction_option))

    def forward(self, graph, node_feats, etypes=None, edge_weight=None):
        """
        Parameters
        ----------
        graph: dgl.DGLGraph
        node_feats: torch.Tensor
            The shape of node_feats is :math:`(N, D_{in})`.
        Returns
        -------
        torch.Tensor
        """
        return self.model(graph, node_feats, etypes, edge_weight)


class GGNN(GNNBase):
    r"""
    Multi-layered `Gated Graph Sequence Neural Networks
    <https://arxiv.org/pdf/1511.05493.pdf>`__.
    Support both undirected (i.e., regular) and bidirectional
    (i.e., `bi_sep` and `bi_fuse`) versions.
    Attributes
    ----------
    num_layers: int
        Number of GGNN layers.
    input_size: int
        Input feature size.
    output_size: int
        Output feature size.
    direction_option: str
        The direction option of GGNN ('undirected', 'bi_sep' or 'bi_fuse'). (Default: 'bi_fuse')
    n_etypes: int
        Number of edge types. n_etypes can be set to any integer if the direction_option is 'undirected'.
        If the direction_option is 'bi_sep' or 'bi_fuse', n_etypes will be set to 1.
    bias: bool
        If True, adds a learnable bias to the output. (Default: True)
    """

    def __init__(self, num_layers, input_size, output_size, dropout=0.,
                 direction_option='bi_fuse', n_etypes=1, bias=True, use_edge_weight=False):
        super(GGNN, self).__init__()
        self.num_layers = num_layers
        self.direction_option = direction_option
        self.input_size = input_size
        self.output_size = output_size
        self.dropout = nn.Dropout(dropout)
        self.use_edge_weight = use_edge_weight
        self.n_etypes = n_etypes

        assert self.output_size >= self.input_size

        if self.direction_option == 'undirected':
            self.models = GGNNLayer(input_size, output_size, direction_option, n_steps=num_layers, n_etypes=n_etypes,
                                    bias=bias)
        else:
            self.models = GGNNLayer(output_size, output_size, direction_option, n_etypes=n_etypes, bias=bias)

    def forward(self, graph: GraphData):
        r"""
        Use GGNN compute node embeddings.
        Parameters
        ----------
        graph: GraphData.
            The initial node features are stored in the node feature field
            named `node_feat`.
        Returns
        -------
        input_graph: GraphData.
            The computed node embedding tensors are stored in the node feature field
            named `node_emb`.
        """
        if self.n_etypes==1:
            graph.edge_features['etype'] = torch.tensor([0] * graph.get_edge_num(), dtype=torch.long, device=graph.device)

        node_feats = graph.node_features['node_feat']
        etypes = graph.edge_features['etype'].to(node_feats.device)
        if self.use_edge_weight:
            edge_weight = graph.edge_features['edge_weight']
            if self.direction_option == 'bi_fuse' or self.direction_option == 'bi_sep':
                reverse_edge_weight = graph.edge_features['reverse_edge_weight']
                edge_weight = (edge_weight, reverse_edge_weight)
        else:
            edge_weight = None

        dgl_graph = graph.to_dgl()

        if self.direction_option == 'undirected':
            node_embs = self.models(dgl_graph, node_feats, etypes, edge_weight)
        else:
            assert node_feats.shape[1] == self.input_size

            zero_pad = node_feats.new_zeros((node_feats.shape[0], self.output_size - node_feats.shape[1]))
            node_feats = torch.cat([node_feats, zero_pad], -1)

            feat_in = node_feats
            feat_out = node_feats

            for i in range(self.num_layers):
                feat_in = self.dropout(feat_in)
                feat_out = self.dropout(feat_out)
                h = self.models(dgl_graph, (feat_in, feat_out), etypes, edge_weight)
                feat_in = h[0]
                feat_out = h[1]

            if self.direction_option == 'bi_sep':
                node_embs = torch.cat([feat_in, feat_out], dim=-1)
            elif self.direction_option == 'bi_fuse':
                node_embs = feat_in
            else:
                raise RuntimeError('Unknown `bidirection` value: {}'.format(self.direction_option))

        graph.node_features['node_emb'] = node_embs

        return graph<|MERGE_RESOLUTION|>--- conflicted
+++ resolved
@@ -11,10 +11,14 @@
     r"""
     Gated Graph Convolution layer from paper `Gated Graph Sequence
     Neural Networks <https://arxiv.org/pdf/1511.05493.pdf>`__.
+
     .. math::
        h_{i}^{0} & = [ x_i \| \mathbf{0} ]
+
        a_{i}^{t} & = \sum_{j\in\mathcal{N}(i)} W_{e_{ij}} h_{j}^{t}
+
        h_{i}^{t+1} & = \mathrm{GRU}(a_{i}^{t}, h_{i}^{t})
+
     Attributes
     ----------
     input_size: int
@@ -27,6 +31,7 @@
         Number of edge types. Default: 1.
     bias: bool
         If True, adds a learnable bias to the output. Default: True.
+
     Attributes
     ----------
     input_size: int
@@ -68,6 +73,7 @@
 
     def forward(self, graph, feat, etypes=None, edge_weight=None):
         """Compute Gated Graph Convolution layer.
+
         Parameters
         ----------
         graph : DGLGraph
@@ -87,11 +93,7 @@
             The output feature of shape :math:`(N, D_{out})` where
             :math:`D_{out}` is size of output feature.
         """
-<<<<<<< HEAD
-        assert graph.is_homogeneous(), \
-=======
         assert graph.is_homogeneous, \
->>>>>>> 98e4ae61
             "not a homograph; convert it with to_homo and pass in the edge type as argument"
         graph = graph.local_var()
         zero_pad = feat.new_zeros((feat.shape[0], self._out_feats - feat.shape[1]))
@@ -122,34 +124,47 @@
     r"""
     Fuse aggregated embeddings from both incoming and outgoing
     directions before updating node embeddings.
+
     .. math::
        h_{i}^{0} & = [ x_i \| \mathbf{0} ]
+
        a_{i, \vdash}^{t} & = \sum_{j\in\mathcal{N}_{\vdash }(i)}
        W_{\vdash} h_{j}^{t}
+
        a_{i, \dashv}^{t} & = \sum_{j\in\mathcal{N}_{\dashv }(i)}
        W_{\dashv} h_{j}^{t}
+
        e_{i}^{t} &= \sigma (W_{f}[a_{i, \vdash}^{t};a_{i, \dashv}^{t};
        a_{i, \vdash}^{t}*a_{i, \dashv}^{t};
        a_{i, \vdash}^{t}-a_{i, \dashv}^{t}])
+
        h_{i}^{t+1} & = \mathrm{GRU}(e_{i}^{t}, h_{i}^{t})
-    Attributes
-    ----------
-    input_size: int
-        Input feature size.
-    output_size: int
-        Output feature size.
+
+    Attributes
+    ----------
+    input_size: int
+        Input feature size.
+
+    output_size: int
+        Output feature size.
+
     n_etypes: int
         Number of edge types. Default: 1.
+
     bias: bool
         If True, adds a learnable bias to the output. Default: True.
-    Attributes
-    ----------
-    input_size: int
-        Input feature size.
-    output_size: int
-        Output feature size.
+
+    Attributes
+    ----------
+    input_size: int
+        Input feature size.
+
+    output_size: int
+        Output feature size.
+
     n_etypes: int
         Number of edge types. Default: 1.
+
     bias: bool
         If True, adds a learnable bias to the output. Default: True.
     """
@@ -264,34 +279,47 @@
     Compute node embeddings for incoming and outgoing directions
     separately, and then concatenate the two output node embeddings
     after the final layer.
+
     .. math::
        h_{i}^{0} & = [ x_i \| \mathbf{0} ]
+
        a_{i, \vdash}^{t} & = \sum_{j\in\mathcal{N}_{\vdash }(i)}
        W_{\vdash} h_{j, \vdash}^{t}
+
        a_{i, \dashv}^{t} & = \sum_{j\in\mathcal{N}_{\dashv }(i)}
        W_{\dashv} h_{j, \dashv}^{t}
+
        h_{i, \vdash}^{t+1} & = \mathrm{GRU}_{\vdash}(a_{i, \vdash}^{t},
        h_{i, \vdash}^{t})
+
        h_{i, \dashv}^{t+1} & = \mathrm{GRU}_{\dashv}(a_{i, \dashv}^{t},
        h_{i, \dashv}^{t})
-    Attributes
-    ----------
-    input_size: int
-        Input feature size.
-    output_size: int
-        Output feature size.
+
+    Attributes
+    ----------
+    input_size: int
+        Input feature size.
+
+    output_size: int
+        Output feature size.
+
     n_etypes: int
         Number of edge types. Default: 1.
+
     bias: bool
         If True, adds a learnable bias to the output. Default: True.
-    Attributes
-    ----------
-    input_size: int
-        Input feature size.
-    output_size: int
-        Output feature size.
+
+    Attributes
+    ----------
+    input_size: int
+        Input feature size.
+
+    output_size: int
+        Output feature size.
+
     n_etypes: int
         Number of edge types. Default: 1.
+
     bias: bool
         If True, adds a learnable bias to the output. Default: True.
     """
@@ -390,20 +418,26 @@
     <https://arxiv.org/pdf/1511.05493.pdf>`__.
     Support both undirected (i.e., regular) and bidirectional
     (i.e., `bi_sep` and `bi_fuse`) versions.
-    Attributes
-    ----------
-    input_size: int
-        Input feature size.
-    output_size: int
-        Output feature size.
+
+    Attributes
+    ----------
+    input_size: int
+        Input feature size.
+
+    output_size: int
+        Output feature size.
+
     direction_option: str
         The direction option of GGNN ('undirected', 'bi_sep' or 'bi_fuse'). (Default: 'bi_fuse')
+
     n_steps: int
         Number of GGNN layers. `n_steps` is set to any integer if the direction_option is 'undirected'.
         If the direction_option is 'bi_sep' or 'bi_fuse', `n_steps` will be set to 1.
+
     n_etypes: int
         Number of edge types. `n_etypes` can be set to any integer if the direction_option is 'undirected'.
         If the direction_option is 'bi_sep' or 'bi_fuse', `n_etypes` will be set to 1.
+
     bias: bool
         If True, adds a learnable bias to the output. (Default: True)
     """
@@ -421,15 +455,19 @@
 
     def forward(self, graph, node_feats, etypes=None, edge_weight=None):
         """
+
         Parameters
         ----------
         graph: dgl.DGLGraph
         node_feats: torch.Tensor
             The shape of node_feats is :math:`(N, D_{in})`.
+
         Returns
         -------
         torch.Tensor
         """
+        if etypes is None:
+            etypes = torch.tensor([0] * graph.number_of_edges(), dtype=torch.long)
         return self.model(graph, node_feats, etypes, edge_weight)
 
 
@@ -439,19 +477,25 @@
     <https://arxiv.org/pdf/1511.05493.pdf>`__.
     Support both undirected (i.e., regular) and bidirectional
     (i.e., `bi_sep` and `bi_fuse`) versions.
+
     Attributes
     ----------
     num_layers: int
         Number of GGNN layers.
-    input_size: int
-        Input feature size.
-    output_size: int
-        Output feature size.
+
+    input_size: int
+        Input feature size.
+
+    output_size: int
+        Output feature size.
+
     direction_option: str
         The direction option of GGNN ('undirected', 'bi_sep' or 'bi_fuse'). (Default: 'bi_fuse')
+
     n_etypes: int
         Number of edge types. n_etypes can be set to any integer if the direction_option is 'undirected'.
         If the direction_option is 'bi_sep' or 'bi_fuse', n_etypes will be set to 1.
+
     bias: bool
         If True, adds a learnable bias to the output. (Default: True)
     """
@@ -483,17 +527,19 @@
         graph: GraphData.
             The initial node features are stored in the node feature field
             named `node_feat`.
+
         Returns
         -------
         input_graph: GraphData.
             The computed node embedding tensors are stored in the node feature field
             named `node_emb`.
+
         """
         if self.n_etypes==1:
             graph.edge_features['etype'] = torch.tensor([0] * graph.get_edge_num(), dtype=torch.long, device=graph.device)
 
         node_feats = graph.node_features['node_feat']
-        etypes = graph.edge_features['etype'].to(node_feats.device)
+        etypes = graph.edge_features['etype']
         if self.use_edge_weight:
             edge_weight = graph.edge_features['edge_weight']
             if self.direction_option == 'bi_fuse' or self.direction_option == 'bi_sep':
