--- conflicted
+++ resolved
@@ -111,11 +111,7 @@
                         )
                     else:
                         graph.apply_edges(
-<<<<<<< HEAD
-                            lambda edges: {'W_e*h': self.linears[i](edges.src['h']) * edge_weight.unsqueeze(1)},
-=======
                             lambda edges: {'W_e*h': self.linears[i](edges.src['h']) * edge_weight.view(-1).unsqueeze(1)},
->>>>>>> bafe09e4
                             eids
                         )
             graph.update_all(fn.copy_e('W_e*h', 'm'), fn.sum('m', 'a'))
@@ -239,11 +235,7 @@
                 else:
                     assert isinstance(edge_weight, tuple)
                     graph_in.apply_edges(
-<<<<<<< HEAD
-                        lambda edges: {'W_e*h': self.linears_in[i](edges.src['h']) * edge_weight[0].unsqueeze(1)},
-=======
                         lambda edges: {'W_e*h': self.linears_in[i](edges.src['h']) * edge_weight[0].view(-1).unsqueeze(1)},
->>>>>>> bafe09e4
                         eids
                     )
         graph_in.update_all(fn.copy_e('W_e*h', 'm'), fn.sum('m', 'a'))
@@ -389,11 +381,7 @@
                 else:
                     assert isinstance(edge_weight, tuple)
                     graph_in.apply_edges(
-<<<<<<< HEAD
-                        lambda edges: {'W_e*h': self.linears_in[i](edges.src['h']) * edge_weight[0].unsqueeze(1)},
-=======
                         lambda edges: {'W_e*h': self.linears_in[i](edges.src['h']) * edge_weight[0].view(-1).unsqueeze(1)},
->>>>>>> bafe09e4
                         eids
                     )
         graph_in.update_all(fn.copy_e('W_e*h', 'm'), fn.sum('m', 'a'))
