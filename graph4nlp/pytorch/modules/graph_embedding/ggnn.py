--- conflicted
+++ resolved
@@ -357,48 +357,29 @@
     <https://arxiv.org/pdf/1511.05493.pdf>`__.
     Support both unidirectional (i.e., regular) and bidirectional
     (i.e., `bi_sep` and `bi_fuse`) versions.
-<<<<<<< HEAD
-=======
-
->>>>>>> 7405be7f
+
     Attributes
     ----------
     num_layers: int
         Number of GGNN layers.
-<<<<<<< HEAD
-    input_size: int
-        Input feature size.
-    output_size: int
-        Output feature size.
+
+    input_size: int
+        Input feature size.
+
+    output_size: int
+        Output feature size.
+
     direction_option: str
         The direction option of GGNN ('uni', 'bi_sep' or 'bi_fuse'). (Default: 'uni')
+
     n_etypes: int
         Number of edge types. n_etypes can be set to any integer if the direction_option is 'uni'.
         If the direction_option is 'bi_sep' or 'bi_fuse', n_etypes will be set to 1.
+
     bias: bool
         If True, adds a learnable bias to the output. (Default: True)
     """
 
-=======
-
-    input_size: int
-        Input feature size.
-
-    output_size: int
-        Output feature size.
-
-    direction_option: str
-        The direction option of GGNN ('uni', 'bi_sep' or 'bi_fuse'). (Default: 'uni')
-
-    n_etypes: int
-        Number of edge types. n_etypes can be set to any integer if the direction_option is 'uni'.
-        If the direction_option is 'bi_sep' or 'bi_fuse', n_etypes will be set to 1.
-
-    bias: bool
-        If True, adds a learnable bias to the output. (Default: True)
-    """
-
->>>>>>> 7405be7f
     def __init__(self, num_layers, input_size, output_size, direction_option='uni', n_etypes=1, bias=True):
         super(GGNN, self).__init__()
         self.num_layers = num_layers
@@ -422,19 +403,13 @@
         graph: GraphData.
             The initial node features are stored in the node feature field
             named `node_feat`.
-<<<<<<< HEAD
-=======
-
->>>>>>> 7405be7f
+
         Returns
         -------
         input_graph: GraphData.
             The computed node embedding tensors are stored in the node feature field
             named `node_emb`.
-<<<<<<< HEAD
-=======
-
->>>>>>> 7405be7f
+
         """
         graph = graph.to_dgl()
         node_feats = graph.node_features['node_feat']
@@ -466,10 +441,7 @@
 
         return graph
 
-<<<<<<< HEAD
-=======
-
->>>>>>> 7405be7f
+
 # class GGNN(GNNBase):
 #     r"""
 #     Multi-layered `Gated Graph Sequence Neural Networks
