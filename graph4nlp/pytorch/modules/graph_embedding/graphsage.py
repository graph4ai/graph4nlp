--- conflicted
+++ resolved
@@ -65,19 +65,13 @@
                 bias=True,
                 norm=None,
                 activation=None,
-                use_weight=False):
+                use_edge_weight=False):
         super(GraphSAGE, self).__init__()
-        self.use_weight=use_weight
+        self.use_edge_weight=use_edge_weight
         self.num_layers = num_layers
         self.direction_option = direction_option
         self.GraphSAGE_layers = nn.ModuleList()
-<<<<<<< HEAD
-        #if self.direction_option == 'bi_sep':
-        #       output_size=int(output_size/2)
-
-=======
-               
->>>>>>> ab831874
+
         #transform the hidden size format
         if self.num_layers>1 and type(hidden_size) is int:
             hidden_size=[hidden_size for i in range(self.num_layers-1)]
@@ -113,11 +107,7 @@
                                         bias=bias,
                                         norm=norm,
                                         activation=activation))
-<<<<<<< HEAD
-
-=======
-       
->>>>>>> ab831874
+
     def forward(self, graph):
         r"""Compute GraphSAGE layer.
 
@@ -138,7 +128,7 @@
         h=graph.node_features['node_feat'] #get the node feature tensor from graph
         g = graph.to_dgl() #transfer the current NLPgraph to DGL graph
         edge_weight=None
-        if self.use_weight==True:
+        if self.use_edge_weight==True:
             edge_weight = graph.edge_features['edge_weight']
         # output projection
         if self.num_layers>1:
@@ -356,7 +346,7 @@
 
         if self._aggre_type == 'mean':
             graph.srcdata['h'] = feat_src
-            if edge_weight==None:
+            if edge_weight is None:
                graph.update_all(fn.copy_src('h', 'm'), fn.mean('m', 'neigh'))
             else:
                graph.edata['edge_weight']=edge_weight
@@ -366,7 +356,7 @@
             check_eq_shape(feat)
             graph.srcdata['h'] = feat_src
             graph.dstdata['h'] = feat_dst     # same as above if homogeneous
-            if edge_weight == None:
+            if edge_weight is None:
                graph.update_all(fn.copy_src('h', 'm'), fn.sum('m', 'neigh'))
             else:
                graph.edata['edge_weight']=edge_weight
@@ -376,7 +366,7 @@
             h_neigh = (graph.dstdata['neigh'] + graph.dstdata['h']) / (degs.unsqueeze(-1) + 1)
         elif self._aggre_type == 'pool':
             graph.srcdata['h'] = F.relu(self.fc_pool(feat_src))
-            if edge_weight==None:
+            if edge_weight is None:
                graph.update_all(fn.copy_src('h', 'm'), fn.max('m', 'neigh'))
             else:
                graph.edata['edge_weight']=edge_weight
@@ -384,7 +374,7 @@
             h_neigh = graph.dstdata['neigh']
         elif self._aggre_type == 'lstm':
             graph.srcdata['h'] = feat_src
-            if edge_weight == None:
+            if edge_weight is None:
                 graph.update_all(fn.copy_src('h', 'm'), self._lstm_reducer)
             else:
                graph.edata['edge_weight']=edge_weight
@@ -527,7 +517,7 @@
 
        if self._aggre_type == 'mean':
          graph.srcdata['h'] = feat_src
-         if edge_weight==None:
+         if edge_weight is None:
              graph.update_all(fn.copy_src('h', 'm'), fn.mean('m', 'neigh'))
          else:
              graph.edata['edge_weight']=edge_weight
@@ -537,7 +527,7 @@
          check_eq_shape(feat)
          graph.srcdata['h'] = feat_src
          graph.dstdata['h'] = feat_dst  # same as above if homogeneous
-         if edge_weight==None:
+         if edge_weight is None:
              graph.update_all(fn.copy_src('h', 'm'), fn.sum('m', 'neigh'))
          else:
              graph.edata['edge_weight']=edge_weight
@@ -549,13 +539,8 @@
          if direction=='fw':
              graph.srcdata['h'] = F.relu(self.fc_pool_fw(feat_src))
          elif direction=='bw':
-<<<<<<< HEAD
              graph.srcdata['h'] = F.relu(self.fc_pool_bw(feat_src))
-         if edge_weight!=None:
-=======
-             graph.srcdata['h'] = F.relu(self.fc_pool_bw(feat_src))  
-         if edge_weight==None:
->>>>>>> ab831874
+         if edge_weight is None:
              graph.update_all(fn.copy_src('h', 'm'), fn.max('m', 'neigh'))
          else:
              graph.edata['edge_weight']=edge_weight
@@ -564,17 +549,13 @@
        elif self._aggre_type == 'lstm':
          graph.srcdata['h'] = feat_src
          if direction=='fw':
-           if edge_weight==None:
+           if edge_weight is None:
                graph.update_all(fn.copy_src('h', 'm'), self._lstm_reducer_fw)
            else:
               graph.edata['edge_weight']=edge_weight
               graph.update_all(fn.u_mul_e('h', 'edge_weight','m'), self._lstm_reducer_fw)
          elif direction=='bw':
-<<<<<<< HEAD
-           if edge_weight!=None:
-=======
-           if edge_weight==None: 
->>>>>>> ab831874
+           if edge_weight is None:
               graph.update_all(fn.copy_src('h', 'm'), self._lstm_reducer_bw)
            else:
               graph.edata['edge_weight']=edge_weight
@@ -799,13 +780,8 @@
               z=self.fuse_linear(torch.cat([cat,sum,diff],dim=1))
 
             return z*forward_message+(1-z)*backward_message
-<<<<<<< HEAD
-
-        def message_reduce(self,graph,feat,edge_weight):
-=======
- 
+
         def message_reduce(self,graph,feat,direction,edge_weight):
->>>>>>> ab831874
            if isinstance(feat, tuple):
             feat_src = self.feat_drop(feat[0])
             feat_dst = self.feat_drop(feat[1])
@@ -816,7 +792,7 @@
 
            if self._aggre_type == 'mean':
              graph.srcdata['h'] = feat_src
-             if edge_weight==None:
+             if edge_weight is None:
                graph.update_all(fn.copy_src('h', 'm'), fn.mean('m', 'neigh'))
              else:
                graph.edata['edge_weight']=edge_weight
@@ -826,7 +802,7 @@
              check_eq_shape(feat)
              graph.srcdata['h'] = feat_src
              graph.dstdata['h'] = feat_dst  # same as above if homogeneous
-             if edge_weight==None:
+             if edge_weight is None:
                  graph.update_all(fn.copy_src('h', 'm'), fn.sum('m', 'neigh'))
              else:
                graph.edata['edge_weight']=edge_weight
@@ -840,7 +816,7 @@
              elif direction=='bw':
                  graph.srcdata['h'] = F.relu(self.fc_pool_bw(feat_src))
 
-             if edge_weight==None:
+             if edge_weight is None:
                 graph.update_all(fn.copy_src('h', 'm'), fn.max('m', 'neigh'))
              else:
                graph.edata['edge_weight']=edge_weight
@@ -849,13 +825,13 @@
            elif self._aggre_type == 'lstm':
              graph.srcdata['h'] = feat_src
              if direction=='fw':
-               if edge_weight==None:
+               if edge_weight is None:
                    graph.update_all(fn.copy_src('h', 'm'), self._lstm_reducer_fw)
                else:
                    graph.edata['edge_weight']=edge_weight
                    graph.update_all(fn.u_mul_e('h', 'edge_weight','m'), self._lstm_reducer_fw)
              elif direction=='bw':
-               if edge_weight==None:
+               if edge_weight is None:
                    graph.update_all(fn.copy_src('h', 'm'), self._lstm_reducer_bw)
                else:
                    graph.edata['edge_weight']=edge_weight
@@ -886,4 +862,4 @@
         if self.norm is not None:
             rst_fused = self.norm(rst_fused)
 
-        return rst_fused+        return rst_fused
